#pragma once

#include <memory>
#include <string>
#include <vector>

#include <Eigen/Dense>

#include <realtime_tools/realtime_publisher.h>
#include <ros/node_handle.h>
#include <ros/time.h>

#include <actionlib/server/simple_action_server.h>
#include <controller_interface/controller.h>
#include <dynamic_reconfigure/server.h>
#include <hardware_interface/joint_command_interface.h>
#include <hardware_interface/robot_hw.h>
#include <pluginlib/class_list_macros.h>

#include <control_msgs/FollowJointTrajectoryAction.h>
#include <geometry_msgs/PoseStamped.h>
#include <geometry_msgs/WrenchStamped.h>
#include <std_msgs/Float64MultiArray.h>
#include <trajectory_msgs/JointTrajectory.h>

#include <tf/transform_broadcaster.h>
#include <tf/transform_listener.h>
#include <tf_conversions/tf_eigen.h>

#include <cartesian_impedance_controller/CartesianImpedanceControlMode.h>
#include <cartesian_impedance_controller/RobotImpedanceState.h>
#include <cartesian_impedance_controller/cartesian_impedance_controller.h>
#include <cartesian_impedance_controller/damping_configConfig.h>
#include <cartesian_impedance_controller/impedance_configConfig.h>
#include <cartesian_impedance_controller/rbdyn_wrapper.h>
#include <cartesian_impedance_controller/wrench_configConfig.h>

namespace cartesian_impedance_controller
{
<<<<<<< HEAD

  class CartesianImpedanceControllerRos : public controller_interface::Controller<hardware_interface::EffortJointInterface>, public CartesianImpedanceController
  {

  public:
    bool init(hardware_interface::EffortJointInterface *hw, ros::NodeHandle &node_handle) override;
    void starting(const ros::Time &) override;
    void update(const ros::Time &, const ros::Duration &period) override;

  private:
   
    CartesianImpedanceController base_tools;
    bool get_fk(const Eigen::Matrix<double, 7, 1> &q, Eigen::Vector3d &translation, Eigen::Quaterniond &rotation);
    bool get_jacobian(const Eigen::Matrix<double, 7, 1> &q, const Eigen::Matrix<double, 7, 1> &dq, Eigen::Matrix<double, 6, 7> &jacobian);


    std::vector<hardware_interface::JointHandle> joint_handles_;
    double delta_tau_max_{5};

    Eigen::Matrix<double, 6, 6> cartesian_stiffness_;
    Eigen::Matrix<double, 6, 6> cartesian_damping_;
    double nullspace_stiffness_;
    Eigen::Matrix<double, 7, 1> q_d_nullspace_;
    Eigen::Matrix<double, 7, 1> tau_J_d_;
    Eigen::Vector3d position_d_;
    Eigen::Quaterniond orientation_d_;

    //Apply stiffness through this topic
    ros::Subscriber sub_CartesianImpedanceParams;
    void cartesian_impedance_Callback(const cartesian_impedance_controller::CartesianImpedanceControlMode &msg);
    ros::Subscriber sub_CartesianStiffness;
    void cartesian_stiffness_Callback(const geometry_msgs::WrenchStampedConstPtr &msg);

    // Apply damping through this topic
    ros::Subscriber sub_DampingParams;
    void damping_parameters_Callback(const cartesian_impedance_controller::CartesianImpedanceControlMode &msg);

    //Apply cartesian wrenches through this topic
    ros::Subscriber sub_CartesianWrench;
    void cartesian_wrench_Callback(const geometry_msgs::WrenchStampedConstPtr &msg);
    tf::TransformListener tf_listener_;
    tf::StampedTransform transform_;
    std::string from_frame_wrench_;
    std::string to_frame_wrench_;
    void transform_wrench(Eigen::Matrix<double, 6, 1> &cartesian_wrench, std::string from_frame, std::string to_frame);
   
    // the  trajectory generator
    ros::Subscriber sub_desired_pose;
    void ee_pose_Callback(const geometry_msgs::PoseStampedConstPtr &msg);

    // publish data to export using another thread;
    double time_at_start_;
    ros::Publisher pub_data_export_;
    void publish_data(Eigen::Matrix<double, 7, 1> q, Eigen::Matrix<double, 7, 1> dq, Eigen::Vector3d position, Eigen::Quaterniond orientation, Eigen::Vector3d position_d_, Eigen::Quaterniond orientation_d_, Eigen::VectorXd tau_d, Eigen::Matrix<double, 6, 6> cartesian_stiffness_, double nullspace_stiffness_, Eigen::Matrix<double, 6, 1> error, Eigen::Matrix<double, 6, 1> F, double cartesian_velocity);

    //------------------------------------------------------------------------------------------------

    rbdyn_wrapper _tools;
    std::string end_effector_;
    std::string robot_description_;
    unsigned int n_joints_ {7};
    // The Jacobian of RBDyn comes with orientation in the first three lines. Needs to be interchanged.
    Eigen::VectorXi perm_indices_;
    Eigen::PermutationMatrix<Eigen::Dynamic, 6> jacobian_perm_;

    // Dynamic reconfigure
    std::unique_ptr<dynamic_reconfigure::Server<cartesian_impedance_controller::impedance_configConfig>>
        dynamic_server_compliance_param_;
    void dynamicConfigCallback(cartesian_impedance_controller::impedance_configConfig &config, uint32_t level);

    std::unique_ptr<dynamic_reconfigure::Server<cartesian_impedance_controller::damping_configConfig>>
        dynamic_server_damping_param_;
    void dynamicDampingCallback(cartesian_impedance_controller::damping_configConfig &config, uint32_t level);

    std::unique_ptr<dynamic_reconfigure::Server<cartesian_impedance_controller::wrench_configConfig>>
        dynamic_server_wrench_param_;
    void dynamicWrenchCallback(cartesian_impedance_controller::wrench_configConfig &config, uint32_t level);


    // Trajectory handling
    std::unique_ptr<actionlib::SimpleActionServer<control_msgs::FollowJointTrajectoryAction>> as_;
    void goalCallback();
    void preemptCallback();
    boost::shared_ptr<const control_msgs::FollowJointTrajectoryGoal> goal_;
    trajectory_msgs::JointTrajectory trajectory_;
    ros::Time traj_start_;
    ros::Duration traj_duration_;
    unsigned int traj_index_{0};
    bool traj_running_{false};
    void trajectoryStart(const trajectory_msgs::JointTrajectory &trajectory);
    void trajectoryUpdate();

    ros::Subscriber sub_trajectory_;
    void trajectoryCallback(const trajectory_msgs::JointTrajectoryConstPtr &msg);

    // Equilibrium pose subscriber
    ros::Subscriber sub_equilibrium_pose_;
    void equilibriumPoseCallback(const geometry_msgs::PoseStampedConstPtr &msg);

    void publish();

    // for debugging
    bool verbose_{false};
    tf::TransformBroadcaster tf_br_;
    realtime_tools::RealtimePublisher<std_msgs::Float64MultiArray> pub_torques_;
    tf::Transform tf_br_transform_;
    tf::Vector3 tf_pos_;
    tf::Quaternion tf_rot_;
  };
  PLUGINLIB_EXPORT_CLASS(cartesian_impedance_controller::CartesianImpedanceControllerRos, controller_interface::ControllerBase);

} // namespace
=======
class CartesianImpedanceControllerRos
  : public controller_interface::Controller<hardware_interface::EffortJointInterface>
{
public:
  bool init(hardware_interface::EffortJointInterface *hw, ros::NodeHandle &node_handle) override;
  void starting(const ros::Time &) override;
  void update(const ros::Time &, const ros::Duration &period) override;

private:
  CartesianImpedanceController base_tools;
  bool get_fk(const Eigen::VectorXd &q, Eigen::Vector3d &translation, Eigen::Quaterniond &rotation);
  bool get_jacobian(const Eigen::VectorXd &q, const Eigen::VectorXd &dq, Eigen::MatrixXd &jacobian);

  std::vector<hardware_interface::JointHandle> joint_handles_;
  double delta_tau_max_{ 5 };

  Eigen::Matrix<double, 6, 6> cartesian_stiffness_;
  Eigen::Matrix<double, 6, 6> cartesian_damping_;
  double nullspace_stiffness_;
  Eigen::VectorXd q_d_nullspace_;
  Eigen::VectorXd tau_J_d_;
  Eigen::Vector3d position_d_;
  Eigen::Quaterniond orientation_d_;

  // Apply stiffness through this topic
  ros::Subscriber sub_CartesianImpedanceParams;
  void cartesian_impedance_Callback(const cartesian_impedance_controller::CartesianImpedanceControlMode &msg);
  ros::Subscriber sub_CartesianStiffness;
  void cartesian_stiffness_Callback(const geometry_msgs::WrenchStampedConstPtr &msg);

  // Apply damping through this topic
  ros::Subscriber sub_DampingParams;
  void damping_parameters_Callback(const cartesian_impedance_controller::CartesianImpedanceControlMode &msg);

  // Apply cartesian wrenches through this topic
  ros::Subscriber sub_CartesianWrench;
  void cartesian_wrench_Callback(const geometry_msgs::WrenchStampedConstPtr &msg);
  tf::TransformListener tf_listener_;
  tf::StampedTransform transform_;
  std::string from_frame_wrench_;
  std::string to_frame_wrench_;
  void transform_wrench(Eigen::Matrix<double, 6, 1> &cartesian_wrench, std::string from_frame, std::string to_frame);

  // the  trajectory generator
  ros::Subscriber sub_desired_pose;
  void ee_pose_Callback(const geometry_msgs::PoseStampedConstPtr &msg);

  // publish data to export using another thread;
  double time_at_start_;
  ros::Publisher pub_data_export_;
  void publish_data(Eigen::VectorXd q, Eigen::VectorXd dq, Eigen::Vector3d position, Eigen::Quaterniond orientation,
                    Eigen::Vector3d position_d_, Eigen::Quaterniond orientation_d_, Eigen::VectorXd tau_d,
                    Eigen::Matrix<double, 6, 6> cartesian_stiffness_, double nullspace_stiffness_,
                    Eigen::Matrix<double, 6, 1> error, Eigen::Matrix<double, 6, 1> F, double cartesian_velocity);

  //------------------------------------------------------------------------------------------------

  rbdyn_wrapper _tools;
  std::string end_effector_;
  std::string robot_description_;
  unsigned int n_joints_;
  // The Jacobian of RBDyn comes with orientation in the first three lines. Needs to be interchanged.
  Eigen::VectorXi perm_indices_;
  Eigen::PermutationMatrix<Eigen::Dynamic, 6> jacobian_perm_;

  // Dynamic reconfigure
  ros::NodeHandle dynamic_reconfigure_compliance_param_node_;
  std::unique_ptr<dynamic_reconfigure::Server<cartesian_impedance_controller::impedance_configConfig>>
      dynamic_server_compliance_param_;
  void dynamicConfigCallback(cartesian_impedance_controller::impedance_configConfig &config, uint32_t level);

  ros::NodeHandle dynamic_reconfigure_damping_param_node_;
  std::unique_ptr<dynamic_reconfigure::Server<cartesian_impedance_controller::damping_configConfig>>
      dynamic_server_damping_param_;
  void dynamicDampingCallback(cartesian_impedance_controller::damping_configConfig &config, uint32_t level);

  ros::NodeHandle dynamic_reconfigure_wrench_param_node_;
  std::unique_ptr<dynamic_reconfigure::Server<cartesian_impedance_controller::wrench_configConfig>>
      dynamic_server_wrench_param_;
  void dynamicWrenchCallback(cartesian_impedance_controller::wrench_configConfig &config, uint32_t level);

  // Trajectory handling
  std::unique_ptr<actionlib::SimpleActionServer<control_msgs::FollowJointTrajectoryAction>> as_;
  void goalCallback();
  void preemptCallback();
  boost::shared_ptr<const control_msgs::FollowJointTrajectoryGoal> goal_;
  trajectory_msgs::JointTrajectory trajectory_;
  ros::Time traj_start_;
  ros::Duration traj_duration_;
  unsigned int traj_index_{ 0 };
  bool traj_running_{ false };
  void trajectoryStart(const trajectory_msgs::JointTrajectory &trajectory);
  void trajectoryUpdate();

  ros::Subscriber sub_trajectory_;
  void trajectoryCallback(const trajectory_msgs::JointTrajectoryConstPtr &msg);

  // Equilibrium pose subscriber
  ros::Subscriber sub_equilibrium_pose_;
  void equilibriumPoseCallback(const geometry_msgs::PoseStampedConstPtr &msg);

  void publish();

  // for debugging
  bool verbose_{ false };
  tf::TransformBroadcaster tf_br_;
  realtime_tools::RealtimePublisher<std_msgs::Float64MultiArray> pub_torques_;
  tf::Transform tf_br_transform_;
  tf::Vector3 tf_pos_;
  tf::Quaternion tf_rot_;
};
PLUGINLIB_EXPORT_CLASS(cartesian_impedance_controller::CartesianImpedanceControllerRos,
                       controller_interface::ControllerBase);

}  // namespace cartesian_impedance_controller
>>>>>>> 3aef1ad8
<|MERGE_RESOLUTION|>--- conflicted
+++ resolved
@@ -33,13 +33,20 @@
 #include <cartesian_impedance_controller/damping_configConfig.h>
 #include <cartesian_impedance_controller/impedance_configConfig.h>
 #include <cartesian_impedance_controller/rbdyn_wrapper.h>
+#include <actionlib/server/simple_action_server.h>
+#include <control_msgs/FollowJointTrajectoryAction.h>
+#include <std_msgs/Float64MultiArray.h>
+#include <trajectory_msgs/JointTrajectory.h>
+#include <realtime_tools/realtime_publisher.h>
+#include <Eigen/Dense>
+#include <cartesian_impedance_controller/impedance_configConfig.h>
+#include <cartesian_impedance_controller/damping_configConfig.h>
 #include <cartesian_impedance_controller/wrench_configConfig.h>
 
 namespace cartesian_impedance_controller
 {
-<<<<<<< HEAD
-
-  class CartesianImpedanceControllerRos : public controller_interface::Controller<hardware_interface::EffortJointInterface>, public CartesianImpedanceController
+class CartesianImpedanceControllerRos
+  : public controller_interface::Controller<hardware_interface::EffortJointInterface>
   {
 
   public:
@@ -50,9 +57,8 @@
   private:
    
     CartesianImpedanceController base_tools;
-    bool get_fk(const Eigen::Matrix<double, 7, 1> &q, Eigen::Vector3d &translation, Eigen::Quaterniond &rotation);
-    bool get_jacobian(const Eigen::Matrix<double, 7, 1> &q, const Eigen::Matrix<double, 7, 1> &dq, Eigen::Matrix<double, 6, 7> &jacobian);
-
+  bool get_fk(const Eigen::VectorXd &q, Eigen::Vector3d &translation, Eigen::Quaterniond &rotation);
+  bool get_jacobian(const Eigen::VectorXd &q, const Eigen::VectorXd &dq, Eigen::MatrixXd &jacobian);
 
     std::vector<hardware_interface::JointHandle> joint_handles_;
     double delta_tau_max_{5};
@@ -60,8 +66,8 @@
     Eigen::Matrix<double, 6, 6> cartesian_stiffness_;
     Eigen::Matrix<double, 6, 6> cartesian_damping_;
     double nullspace_stiffness_;
-    Eigen::Matrix<double, 7, 1> q_d_nullspace_;
-    Eigen::Matrix<double, 7, 1> tau_J_d_;
+  Eigen::VectorXd q_d_nullspace_;
+  Eigen::VectorXd tau_J_d_;
     Eigen::Vector3d position_d_;
     Eigen::Quaterniond orientation_d_;
 
@@ -91,14 +97,17 @@
     // publish data to export using another thread;
     double time_at_start_;
     ros::Publisher pub_data_export_;
-    void publish_data(Eigen::Matrix<double, 7, 1> q, Eigen::Matrix<double, 7, 1> dq, Eigen::Vector3d position, Eigen::Quaterniond orientation, Eigen::Vector3d position_d_, Eigen::Quaterniond orientation_d_, Eigen::VectorXd tau_d, Eigen::Matrix<double, 6, 6> cartesian_stiffness_, double nullspace_stiffness_, Eigen::Matrix<double, 6, 1> error, Eigen::Matrix<double, 6, 1> F, double cartesian_velocity);
+  void publish_data(Eigen::VectorXd q, Eigen::VectorXd dq, Eigen::Vector3d position, Eigen::Quaterniond orientation,
+                    Eigen::Vector3d position_d_, Eigen::Quaterniond orientation_d_, Eigen::VectorXd tau_d,
+                    Eigen::Matrix<double, 6, 6> cartesian_stiffness_, double nullspace_stiffness_,
+                    Eigen::Matrix<double, 6, 1> error, Eigen::Matrix<double, 6, 1> F, double cartesian_velocity);
 
     //------------------------------------------------------------------------------------------------
 
     rbdyn_wrapper _tools;
     std::string end_effector_;
     std::string robot_description_;
-    unsigned int n_joints_ {7};
+    unsigned int n_joints_;
     // The Jacobian of RBDyn comes with orientation in the first three lines. Needs to be interchanged.
     Eigen::VectorXi perm_indices_;
     Eigen::PermutationMatrix<Eigen::Dynamic, 6> jacobian_perm_;
@@ -115,7 +124,6 @@
     std::unique_ptr<dynamic_reconfigure::Server<cartesian_impedance_controller::wrench_configConfig>>
         dynamic_server_wrench_param_;
     void dynamicWrenchCallback(cartesian_impedance_controller::wrench_configConfig &config, uint32_t level);
-
 
     // Trajectory handling
     std::unique_ptr<actionlib::SimpleActionServer<control_msgs::FollowJointTrajectoryAction>> as_;
@@ -147,123 +155,7 @@
     tf::Vector3 tf_pos_;
     tf::Quaternion tf_rot_;
   };
-  PLUGINLIB_EXPORT_CLASS(cartesian_impedance_controller::CartesianImpedanceControllerRos, controller_interface::ControllerBase);
-
-} // namespace
-=======
-class CartesianImpedanceControllerRos
-  : public controller_interface::Controller<hardware_interface::EffortJointInterface>
-{
-public:
-  bool init(hardware_interface::EffortJointInterface *hw, ros::NodeHandle &node_handle) override;
-  void starting(const ros::Time &) override;
-  void update(const ros::Time &, const ros::Duration &period) override;
-
-private:
-  CartesianImpedanceController base_tools;
-  bool get_fk(const Eigen::VectorXd &q, Eigen::Vector3d &translation, Eigen::Quaterniond &rotation);
-  bool get_jacobian(const Eigen::VectorXd &q, const Eigen::VectorXd &dq, Eigen::MatrixXd &jacobian);
-
-  std::vector<hardware_interface::JointHandle> joint_handles_;
-  double delta_tau_max_{ 5 };
-
-  Eigen::Matrix<double, 6, 6> cartesian_stiffness_;
-  Eigen::Matrix<double, 6, 6> cartesian_damping_;
-  double nullspace_stiffness_;
-  Eigen::VectorXd q_d_nullspace_;
-  Eigen::VectorXd tau_J_d_;
-  Eigen::Vector3d position_d_;
-  Eigen::Quaterniond orientation_d_;
-
-  // Apply stiffness through this topic
-  ros::Subscriber sub_CartesianImpedanceParams;
-  void cartesian_impedance_Callback(const cartesian_impedance_controller::CartesianImpedanceControlMode &msg);
-  ros::Subscriber sub_CartesianStiffness;
-  void cartesian_stiffness_Callback(const geometry_msgs::WrenchStampedConstPtr &msg);
-
-  // Apply damping through this topic
-  ros::Subscriber sub_DampingParams;
-  void damping_parameters_Callback(const cartesian_impedance_controller::CartesianImpedanceControlMode &msg);
-
-  // Apply cartesian wrenches through this topic
-  ros::Subscriber sub_CartesianWrench;
-  void cartesian_wrench_Callback(const geometry_msgs::WrenchStampedConstPtr &msg);
-  tf::TransformListener tf_listener_;
-  tf::StampedTransform transform_;
-  std::string from_frame_wrench_;
-  std::string to_frame_wrench_;
-  void transform_wrench(Eigen::Matrix<double, 6, 1> &cartesian_wrench, std::string from_frame, std::string to_frame);
-
-  // the  trajectory generator
-  ros::Subscriber sub_desired_pose;
-  void ee_pose_Callback(const geometry_msgs::PoseStampedConstPtr &msg);
-
-  // publish data to export using another thread;
-  double time_at_start_;
-  ros::Publisher pub_data_export_;
-  void publish_data(Eigen::VectorXd q, Eigen::VectorXd dq, Eigen::Vector3d position, Eigen::Quaterniond orientation,
-                    Eigen::Vector3d position_d_, Eigen::Quaterniond orientation_d_, Eigen::VectorXd tau_d,
-                    Eigen::Matrix<double, 6, 6> cartesian_stiffness_, double nullspace_stiffness_,
-                    Eigen::Matrix<double, 6, 1> error, Eigen::Matrix<double, 6, 1> F, double cartesian_velocity);
-
-  //------------------------------------------------------------------------------------------------
-
-  rbdyn_wrapper _tools;
-  std::string end_effector_;
-  std::string robot_description_;
-  unsigned int n_joints_;
-  // The Jacobian of RBDyn comes with orientation in the first three lines. Needs to be interchanged.
-  Eigen::VectorXi perm_indices_;
-  Eigen::PermutationMatrix<Eigen::Dynamic, 6> jacobian_perm_;
-
-  // Dynamic reconfigure
-  ros::NodeHandle dynamic_reconfigure_compliance_param_node_;
-  std::unique_ptr<dynamic_reconfigure::Server<cartesian_impedance_controller::impedance_configConfig>>
-      dynamic_server_compliance_param_;
-  void dynamicConfigCallback(cartesian_impedance_controller::impedance_configConfig &config, uint32_t level);
-
-  ros::NodeHandle dynamic_reconfigure_damping_param_node_;
-  std::unique_ptr<dynamic_reconfigure::Server<cartesian_impedance_controller::damping_configConfig>>
-      dynamic_server_damping_param_;
-  void dynamicDampingCallback(cartesian_impedance_controller::damping_configConfig &config, uint32_t level);
-
-  ros::NodeHandle dynamic_reconfigure_wrench_param_node_;
-  std::unique_ptr<dynamic_reconfigure::Server<cartesian_impedance_controller::wrench_configConfig>>
-      dynamic_server_wrench_param_;
-  void dynamicWrenchCallback(cartesian_impedance_controller::wrench_configConfig &config, uint32_t level);
-
-  // Trajectory handling
-  std::unique_ptr<actionlib::SimpleActionServer<control_msgs::FollowJointTrajectoryAction>> as_;
-  void goalCallback();
-  void preemptCallback();
-  boost::shared_ptr<const control_msgs::FollowJointTrajectoryGoal> goal_;
-  trajectory_msgs::JointTrajectory trajectory_;
-  ros::Time traj_start_;
-  ros::Duration traj_duration_;
-  unsigned int traj_index_{ 0 };
-  bool traj_running_{ false };
-  void trajectoryStart(const trajectory_msgs::JointTrajectory &trajectory);
-  void trajectoryUpdate();
-
-  ros::Subscriber sub_trajectory_;
-  void trajectoryCallback(const trajectory_msgs::JointTrajectoryConstPtr &msg);
-
-  // Equilibrium pose subscriber
-  ros::Subscriber sub_equilibrium_pose_;
-  void equilibriumPoseCallback(const geometry_msgs::PoseStampedConstPtr &msg);
-
-  void publish();
-
-  // for debugging
-  bool verbose_{ false };
-  tf::TransformBroadcaster tf_br_;
-  realtime_tools::RealtimePublisher<std_msgs::Float64MultiArray> pub_torques_;
-  tf::Transform tf_br_transform_;
-  tf::Vector3 tf_pos_;
-  tf::Quaternion tf_rot_;
-};
 PLUGINLIB_EXPORT_CLASS(cartesian_impedance_controller::CartesianImpedanceControllerRos,
                        controller_interface::ControllerBase);
 
-}  // namespace cartesian_impedance_controller
->>>>>>> 3aef1ad8
+}  // namespace cartesian_impedance_controller
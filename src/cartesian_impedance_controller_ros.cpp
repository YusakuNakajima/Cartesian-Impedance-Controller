#include <cartesian_impedance_controller/cartesian_impedance_controller_ros.h>

namespace cartesian_impedance_controller
{
// Saturate a variable x with the limits x_min and x_max
double saturateValue(double x, double x_min, double x_max)
{
  return std::min(std::max(x, x_min), x_max);
}

<<<<<<< HEAD
  bool CartesianImpedanceControllerRos::get_fk(const Eigen::Matrix<double, 7, 1> &q, Eigen::Vector3d &translation, Eigen::Quaterniond &orientation)
  {
    rbdyn_wrapper::EefState ee_state;
    if (this->_tools.n_joints() != this->n_joints_)
    {
      Eigen::VectorXd q_rb = Eigen::VectorXd::Zero(this->_tools.n_joints());
      q_rb.head(q.size()) = q;
      ee_state = this->_tools.perform_fk(q_rb);
    }
    else
    {
      ee_state = this->_tools.perform_fk(q);
    }
    translation = ee_state.translation;
    orientation = ee_state.orientation;
    return true;
  }
=======
bool CartesianImpedanceControllerRos::get_fk(const Eigen::VectorXd &q, Eigen::Vector3d &translation,
                                             Eigen::Quaterniond &orientation)
{
  rbdyn_wrapper::EefState ee_state = _tools.perform_fk(q);
  translation = ee_state.translation;
  orientation = ee_state.orientation;
  return true;
}

bool CartesianImpedanceControllerRos::get_jacobian(const Eigen::VectorXd &q, const Eigen::VectorXd &dq,
                                                   Eigen::MatrixXd &jacobian)
{
  jacobian = _tools.jacobian(q, dq);
  jacobian = jacobian_perm_ * jacobian;
  return true;
}
>>>>>>> 3aef1ad8

bool CartesianImpedanceControllerRos::init(hardware_interface::EffortJointInterface *hw, ros::NodeHandle &node_handle)
{
  ROS_INFO("CartesianImpedanceControllerRos namespace: %s", node_handle.getNamespace().c_str());
  node_handle.param<bool>("verbose", verbose_, false);
  perm_indices_ = Eigen::VectorXi(6);
  perm_indices_ << 3, 4, 5, 0, 1, 2;
  jacobian_perm_ = Eigen::PermutationMatrix<Eigen::Dynamic, 6>(perm_indices_);

  as_ = std::unique_ptr<actionlib::SimpleActionServer<control_msgs::FollowJointTrajectoryAction>>(
      new actionlib::SimpleActionServer<control_msgs::FollowJointTrajectoryAction>(
          node_handle, std::string("follow_joint_trajectory"), false));
  as_->registerGoalCallback(boost::bind(&CartesianImpedanceControllerRos::goalCallback, this));
  as_->registerPreemptCallback(boost::bind(&CartesianImpedanceControllerRos::preemptCallback, this));
  as_->start();

  // Set desired poses through this topic
  sub_desired_pose = node_handle.subscribe("target_pose", 1, &CartesianImpedanceControllerRos::ee_pose_Callback, this);

  // set cartesian stiffness values through this topic
  sub_CartesianImpedanceParams =
      node_handle.subscribe("set_stiffness", 1, &CartesianImpedanceControllerRos::cartesian_impedance_Callback, this);
  sub_CartesianStiffness = node_handle.subscribe("set_cartesian_stiffness", 1,
                                                 &CartesianImpedanceControllerRos::cartesian_stiffness_Callback, this);

  // set cartesian damping values through this topic
  sub_DampingParams = node_handle.subscribe("set_damping_factors", 1,
                                            &CartesianImpedanceControllerRos::damping_parameters_Callback, this);

  // set cartesian wrench through this topic
  sub_CartesianWrench = node_handle.subscribe("set_cartesian_wrench", 1,
                                              &CartesianImpedanceControllerRos::cartesian_wrench_Callback, this);

  // get params for applying Cartesian wrenches
  node_handle.param<std::string>("from_frame_wrench", from_frame_wrench_, "world");
  node_handle.param<std::string>("to_frame_wrench", to_frame_wrench_, "bh_link_ee");

  sub_trajectory_ = node_handle.subscribe("command", 1, &CartesianImpedanceControllerRos::trajectoryCallback, this);
  sub_equilibrium_pose_ =
      node_handle.subscribe("equilibrium_pose", 20, &CartesianImpedanceControllerRos::equilibriumPoseCallback, this,
                            ros::TransportHints().reliable().tcpNoDelay());

  // Get JointHandles
  std::vector<std::string> joint_names;
  if (!node_handle.getParam("joints", joint_names))
  {
<<<<<<< HEAD
    if (this->_tools.n_joints() != this->n_joints_)
    {
      Eigen::VectorXd q_rb = Eigen::VectorXd::Zero(this->_tools.n_joints());
      q_rb.head(q.size()) = q;
      Eigen::VectorXd dq_rb = Eigen::VectorXd::Zero(this->_tools.n_joints());
      dq_rb.head(dq.size()) = dq;
      jacobian = this->_tools.jacobian(q_rb, dq_rb);
    }
    else
    {
      jacobian = this->_tools.jacobian(q, dq);
    }
    jacobian = jacobian_perm_ * jacobian;
    return true;
=======
    ROS_ERROR("CartesianImpedanceExampleController: Invalid or no joint_names parameters provided, "
              "aborting controller init!");
    return false;
>>>>>>> 3aef1ad8
  }
  for (size_t i = 0; i < joint_names.size(); ++i)
  {
<<<<<<< HEAD

    ROS_INFO("CartesianImpedanceControllerRos namespace: %s", node_handle.getNamespace().c_str());
    node_handle.param<bool>("verbose", verbose_, false);
    perm_indices_ = Eigen::VectorXi(6);
    perm_indices_ << 3, 4, 5, 0, 1, 2;
    jacobian_perm_ = Eigen::PermutationMatrix<Eigen::Dynamic, 6>(perm_indices_);

    as_ = std::unique_ptr<actionlib::SimpleActionServer<control_msgs::FollowJointTrajectoryAction>>(new actionlib::SimpleActionServer<control_msgs::FollowJointTrajectoryAction>(node_handle, std::string("follow_joint_trajectory"), false));
    as_->registerGoalCallback(boost::bind(&CartesianImpedanceControllerRos::goalCallback, this));
    as_->registerPreemptCallback(boost::bind(&CartesianImpedanceControllerRos::preemptCallback, this));
    as_->start();

    // Set desired poses through this topic
    sub_desired_pose = node_handle.subscribe("target_pose", 1, &CartesianImpedanceControllerRos::ee_pose_Callback, this);

    //set cartesian stiffness values through this topic
    sub_CartesianImpedanceParams = node_handle.subscribe("set_stiffness", 1, &CartesianImpedanceControllerRos::cartesian_impedance_Callback, this);
    sub_CartesianStiffness = node_handle.subscribe("set_cartesian_stiffness", 1, &CartesianImpedanceControllerRos::cartesian_stiffness_Callback, this);

    //set cartesian damping values through this topic
    sub_DampingParams = node_handle.subscribe("set_damping_factors", 1, &CartesianImpedanceControllerRos::damping_parameters_Callback, this);

    //set cartesian wrench through this topic
    sub_CartesianWrench = node_handle.subscribe("set_cartesian_wrench", 1, &CartesianImpedanceControllerRos::cartesian_wrench_Callback, this);

    //get params for applying Cartesian wrenches
    node_handle.param<std::string>("from_frame_wrench", from_frame_wrench_, "world");
    node_handle.param<std::string>("to_frame_wrench", to_frame_wrench_, "bh_link_ee");

    sub_trajectory_ = node_handle.subscribe("command", 1, &CartesianImpedanceControllerRos::trajectoryCallback, this);
    sub_equilibrium_pose_ = node_handle.subscribe(
        "equilibrium_pose", 20, &CartesianImpedanceControllerRos::equilibriumPoseCallback, this,
        ros::TransportHints().reliable().tcpNoDelay());

    // Get JointHandles
    std::vector<std::string> joint_names;
    if (!node_handle.getParam("joints", joint_names) || joint_names.size() != 7)
    {
      ROS_ERROR(
          "CartesianImpedanceExampleController: Invalid or no joint_names parameters provided, "
          "aborting controller init!");
      return false;
    }
    for (size_t i = 0; i < this->n_joints_; ++i)
=======
    try
>>>>>>> 3aef1ad8
    {
      joint_handles_.push_back(hw->getHandle(joint_names[i]));
    }
    catch (const hardware_interface::HardwareInterfaceException &ex)
    {
      ROS_ERROR_STREAM("CartesianImpedanceExampleController: Exception getting joint handles: " << ex.what());
      return false;
    }
<<<<<<< HEAD

    // Initialize iiwa tools
    _tools.init_rbdyn(urdf_string, end_effector_);
    if (this->_tools.n_joints() < this->n_joints_)
    {
      ROS_FATAL("Number of joints in the URDF is smaller than supplied number of joints. %i < %i", this->_tools.n_joints(), this->n_joints_);
    }
    ROS_INFO_STREAM_NAMED("CartesianImpedanceControllerRos", "Number of joints found in urdf: " << this->_tools.n_joints());

    pub_torques_.init(node_handle, "commanded_torques", 20);
    pub_torques_.msg_.layout.dim.resize(1);
    pub_torques_.msg_.layout.data_offset = 0;
    pub_torques_.msg_.layout.dim[0].size = n_joints_;
    pub_torques_.msg_.layout.dim[0].stride = 0;
    pub_torques_.msg_.data.resize(n_joints_);

    //DYNAMIC RECONFIGURE
    //-------------------------------------------------------------------------------------------------------------------------------------
    // Change stiffness
    dynamic_server_compliance_param_ = std::make_unique<dynamic_reconfigure::Server<cartesian_impedance_controller::impedance_configConfig>>(ros::NodeHandle(std::string(node_handle.getNamespace() + "/stiffness_reconfigure")));
    dynamic_server_compliance_param_->setCallback(
        boost::bind(&CartesianImpedanceControllerRos::dynamicConfigCallback, this, _1, _2));

    //Change damping factors
    dynamic_server_damping_param_ = std::make_unique<dynamic_reconfigure::Server<cartesian_impedance_controller::damping_configConfig>>(ros::NodeHandle(std::string(node_handle.getNamespace() + "/damping_factors_reconfigure")));
    dynamic_server_damping_param_->setCallback(
        boost::bind(&CartesianImpedanceControllerRos::dynamicDampingCallback, this, _1, _2));

    // Apply Cartesian wrench
    dynamic_server_wrench_param_ = std::make_unique<dynamic_reconfigure::Server<cartesian_impedance_controller::wrench_configConfig>>(ros::NodeHandle(std::string(node_handle.getNamespace() + "/cartesian_wrench_reconfigure")));
    dynamic_server_wrench_param_->setCallback(
        boost::bind(&CartesianImpedanceControllerRos::dynamicWrenchCallback, this, _1, _2));
    //-------------------------------------------------------------------------------------------------------------------------------------
    base_tools.set_delta_tau_max(delta_tau_max_);

    //Initialize publisher of useful data
    pub_data_export_ = node_handle.advertise<cartesian_impedance_controller::RobotImpedanceState>("useful_data_to_analyze", 1);

    return true;
=======
>>>>>>> 3aef1ad8
  }

  // Setup for iiwa_tools
  node_handle.param<std::string>("end_effector", end_effector_, "iiwa_link_ee");
  ROS_INFO_STREAM("End effektor link is: " << end_effector_);
  // Get the URDF XML from the parameter server
  std::string urdf_string;
  // search and wait for robot_description on param server
  node_handle.param<std::string>("robot_description", robot_description_, "/robot_description");
  while (urdf_string.empty())
  {
    ROS_INFO_ONCE_NAMED("CartesianImpedanceControllerRos",
                        "Waiting for robot description in parameter %s on the ROS param server.",
                        robot_description_.c_str());
    node_handle.getParam(robot_description_, urdf_string);
    usleep(100000);
  }

  // Initialize iiwa tools
  _tools.init_rbdyn(urdf_string, end_effector_);
  // Number of joints
  n_joints_ = _tools.n_joints();
  ROS_INFO_STREAM_NAMED("CartesianImpedanceControllerRos", "Number of joints found in urdf: " << n_joints_);

  pub_torques_.init(node_handle, "commanded_torques", 20);
  pub_torques_.msg_.layout.dim.resize(1);
  pub_torques_.msg_.layout.data_offset = 0;
  pub_torques_.msg_.layout.dim[0].size = n_joints_;
  pub_torques_.msg_.layout.dim[0].stride = 0;
  pub_torques_.msg_.data.resize(n_joints_);

  // DYNAMIC RECONFIGURE
  //-------------------------------------------------------------------------------------------------------------------------------------
  // Change stiffness
  dynamic_reconfigure_compliance_param_node_ = ros::NodeHandle("stiffness_reconfigure");
  dynamic_server_compliance_param_ =
      std::make_unique<dynamic_reconfigure::Server<cartesian_impedance_controller::impedance_configConfig>>(
          dynamic_reconfigure_compliance_param_node_);
  dynamic_server_compliance_param_->setCallback(
      boost::bind(&CartesianImpedanceControllerRos::dynamicConfigCallback, this, _1, _2));

  // Change damping factors
  dynamic_reconfigure_damping_param_node_ = ros::NodeHandle("damping_factors_reconfigure");
  dynamic_server_damping_param_ =
      std::make_unique<dynamic_reconfigure::Server<cartesian_impedance_controller::damping_configConfig>>(
          dynamic_reconfigure_damping_param_node_);
  dynamic_server_damping_param_->setCallback(
      boost::bind(&CartesianImpedanceControllerRos::dynamicDampingCallback, this, _1, _2));

  // Apply Cartesian wrench
  dynamic_reconfigure_wrench_param_node_ = ros::NodeHandle("cartesian_wrench_reconfigure");
  dynamic_server_wrench_param_ =
      std::make_unique<dynamic_reconfigure::Server<cartesian_impedance_controller::wrench_configConfig>>(
          dynamic_reconfigure_wrench_param_node_);
  dynamic_server_wrench_param_->setCallback(
      boost::bind(&CartesianImpedanceControllerRos::dynamicWrenchCallback, this, _1, _2));
  //-------------------------------------------------------------------------------------------------------------------------------------
  base_tools.setMaxTorqueDelta(delta_tau_max_);

  // Initialize publisher of useful data
  pub_data_export_ =
      node_handle.advertise<cartesian_impedance_controller::RobotImpedanceState>("useful_data_to_analyze", 1);

  return true;
}

void CartesianImpedanceControllerRos::starting(const ros::Time & /*time*/)
{
  // set x_attractor and q_d_nullspace
  ROS_INFO("Starting Cartesian Impedance Controller");
  Eigen::VectorXd q_initial;
  Eigen::VectorXd dq_initial;
  for (size_t i = 0; i < joint_handles_.size(); ++i)
  {
    q_initial[i] = joint_handles_[i].getPosition();
    dq_initial[i] = joint_handles_[i].getVelocity();
  }

  // get end effector pose
  // set equilibrium point to current state
  Eigen::Vector3d initial_pos;
  Eigen::Quaterniond initial_quat;
  get_fk(q_initial, initial_pos, initial_quat);
  base_tools.setDesiredPose(initial_pos, initial_quat);

  // set nullspace equilibrium configuration to initial q
  base_tools.setNullspaceConfig(q_initial);

  // Save the time at start
  time_at_start_ = ros::Time::now().toSec();
}

void CartesianImpedanceControllerRos::update(const ros::Time & /*time*/, const ros::Duration &period /*period*/)

{
  if (traj_running_)
  {
    trajectoryUpdate();
  }
  Eigen::VectorXd q;
  Eigen::VectorXd dq;
  Eigen::VectorXd q_interface;
  Eigen::VectorXd dq_interface;

  for (size_t i = 0; i < joint_handles_.size(); ++i)
  {
    q[i] = joint_handles_[i].getPosition();
    dq[i] = joint_handles_[i].getVelocity();
  }
  // get jacobian
  Eigen::MatrixXd jacobian(6, joint_handles_.size());
  get_jacobian(q, dq, jacobian);
  Eigen::Matrix<double, 6, 1> dx;
  dx << jacobian * dq;
  double cartesian_velocity = sqrt(dx(0) * dx(0) + dx(1) * dx(1) + dx(2) * dx(2));

  // get forward kinematics
  Eigen::Vector3d position;
  Eigen::Quaterniond orientation;
  get_fk(q, position, orientation);

  if (verbose_)
  {
    tf::vectorEigenToTF(position, tf_pos_);
    ROS_INFO_STREAM_THROTTLE(0.1, "\nCARTESIAN POSITION:\n" << position);
    tf_br_transform_.setOrigin(tf_pos_);
    tf::quaternionEigenToTF(orientation, tf_rot_);
    tf_br_transform_.setRotation(tf_rot_);
    tf_br_.sendTransform(tf::StampedTransform(tf_br_transform_, ros::Time::now(), "world", "fk_ee"));
  }

  // compute error to desired pose
  // position error
  Eigen::Matrix<double, 6, 1> error;
  error.head(3) << position - position_d_;

  // orientation error
  if (orientation_d_.coeffs().dot(orientation.coeffs()) < 0.0)
  {
    orientation.coeffs() << -orientation.coeffs();
  }
  // "difference" quaternion
  Eigen::Quaterniond error_quaternion(orientation * orientation_d_.inverse());
  // convert to axis angle
  Eigen::AngleAxisd error_quaternion_angle_axis(error_quaternion);
  // compute "orientation error"
  error.tail(3) << error_quaternion_angle_axis.axis() * error_quaternion_angle_axis.angle();
  // compute the control law
  Eigen::VectorXd tau_d = base_tools.calculateCommandedTorques(q, dq, position, orientation, jacobian);
  this->tau_J_d_ = tau_d;
  // get the robot state
  base_tools.getState(&position_d_, &orientation_d_, &cartesian_stiffness_, &nullspace_stiffness_, &q_d_nullspace_,
                      &cartesian_damping_);

  // compute error to desired pose
  // position error
  tf::vectorEigenToTF(Eigen::Vector3d(error.head(3)), tf_pos_);
  tf_br_transform_.setOrigin(tf_pos_);

  for (size_t i = 0; i < joint_handles_.size(); ++i)
  {
    joint_handles_[i].setCommand(tau_d(i));
  }

  if (verbose_)
  {
    ROS_INFO_STREAM_THROTTLE(0.1, "\nERROR:\n" << error);
    ROS_INFO_STREAM_THROTTLE(0.1, "\nParameters:\nCartesian Stiffness:\n"
                                      << cartesian_stiffness_ << "\nCartesian damping:\n"
                                      << cartesian_damping_ << "\nNullspace stiffness:\n"
                                      << nullspace_stiffness_ << "\nq_d_nullspace:\n"
                                      << q_d_nullspace_);
    ROS_INFO_STREAM_THROTTLE(0.1, "\ntau_d:\n" << tau_d);
  }

  try
  {
    // Update transformation of Cartesian Wrench
    tf_listener_.lookupTransform(from_frame_wrench_, to_frame_wrench_, ros::Time(0), transform_);
  }
  catch (tf::TransformException ex)
  {
    ROS_ERROR_THROTTLE(1, "%s", ex.what());
  }

  publish();

  // filtering
  double update_frequency = 1 / period.toSec();
  base_tools.setFiltering(update_frequency, 0.1, 1., 0.1);

  // publish useful data to a topic
  publish_data(q, dq, position, orientation, position_d_, orientation_d_, tau_d, cartesian_stiffness_,
               nullspace_stiffness_, error, base_tools.getAppliedWrench(), cartesian_velocity);
}
// Publish data to export and analyze
void CartesianImpedanceControllerRos::publish_data(Eigen::VectorXd q, Eigen::VectorXd dq, Eigen::Vector3d position,
                                                   Eigen::Quaterniond orientation, Eigen::Vector3d position_d_,
                                                   Eigen::Quaterniond orientation_d_, Eigen::VectorXd tau_d,
                                                   Eigen::Matrix<double, 6, 6> cartesian_stiffness_,
                                                   double nullspace_stiffness_, Eigen::Matrix<double, 6, 1> error,
                                                   Eigen::Matrix<double, 6, 1> F, double cartesian_velocity)
{
  cartesian_impedance_controller::RobotImpedanceState data_to_analyze;
  data_to_analyze.time = ros::Time::now().toSec() - time_at_start_;
  data_to_analyze.position.x = position[0];
  data_to_analyze.position.y = position[1];
  data_to_analyze.position.z = position[2];

  data_to_analyze.position_d_.x = position_d_[0];
  data_to_analyze.position_d_.y = position_d_[1];
  data_to_analyze.position_d_.z = position_d_[2];

  data_to_analyze.orientation.x = orientation.coeffs()[0];
  data_to_analyze.orientation.y = orientation.coeffs()[1];
  data_to_analyze.orientation.z = orientation.coeffs()[2];
  data_to_analyze.orientation.w = orientation.coeffs()[3];

  data_to_analyze.orientation_d_.x = orientation_d_.coeffs()[0];
  data_to_analyze.orientation_d_.y = orientation_d_.coeffs()[1];
  data_to_analyze.orientation_d_.z = orientation_d_.coeffs()[2];
  data_to_analyze.orientation_d_.w = orientation_d_.coeffs()[3];

  data_to_analyze.tau_d.q1 = tau_d(0);
  data_to_analyze.tau_d.q2 = tau_d(1);
  data_to_analyze.tau_d.q3 = tau_d(2);
  data_to_analyze.tau_d.q4 = tau_d(3);
  data_to_analyze.tau_d.q5 = tau_d(4);
  data_to_analyze.tau_d.q6 = tau_d(5);
  data_to_analyze.tau_d.q7 = tau_d(6);

  data_to_analyze.q.q1 = q(0);
  data_to_analyze.q.q2 = q(1);
  data_to_analyze.q.q3 = q(2);
  data_to_analyze.q.q4 = q(3);
  data_to_analyze.q.q5 = q(4);
  data_to_analyze.q.q6 = q(5);
  data_to_analyze.q.q7 = q(6);

  data_to_analyze.dq.q1 = dq(0);
  data_to_analyze.dq.q2 = dq(1);
  data_to_analyze.dq.q3 = dq(2);
  data_to_analyze.dq.q4 = dq(3);
  data_to_analyze.dq.q5 = dq(4);
  data_to_analyze.dq.q6 = dq(5);
  data_to_analyze.dq.q7 = dq(6);

  data_to_analyze.cartesian_stiffness.x = cartesian_stiffness_(0, 0);
  data_to_analyze.cartesian_stiffness.y = cartesian_stiffness_(1, 1);
  data_to_analyze.cartesian_stiffness.z = cartesian_stiffness_(2, 2);
  data_to_analyze.cartesian_stiffness.a = cartesian_stiffness_(3, 3);
  data_to_analyze.cartesian_stiffness.b = cartesian_stiffness_(4, 4);
  data_to_analyze.cartesian_stiffness.c = cartesian_stiffness_(5, 5);

  data_to_analyze.nullspace_stiffness = nullspace_stiffness_;

  data_to_analyze.cartesian_wrench.f_x = F(0);
  data_to_analyze.cartesian_wrench.f_y = F(1);
  data_to_analyze.cartesian_wrench.f_z = F(2);
  data_to_analyze.cartesian_wrench.tau_x = F(3);
  data_to_analyze.cartesian_wrench.tau_y = F(4);
  data_to_analyze.cartesian_wrench.tau_z = F(5);

  data_to_analyze.error_position.x = error(0);
  data_to_analyze.error_position.y = error(1);
  data_to_analyze.error_position.z = error(2);
  data_to_analyze.error_rotation.x = error(3);
  data_to_analyze.error_rotation.y = error(4);
  data_to_analyze.error_rotation.z = error(5);

  data_to_analyze.cartesian_velocity = cartesian_velocity;

  pub_data_export_.publish(data_to_analyze);
}

void CartesianImpedanceControllerRos::ee_pose_Callback(const geometry_msgs::PoseStampedConstPtr &msg)
{
  position_d_ << msg->pose.position.x, msg->pose.position.y, msg->pose.position.z;
  Eigen::Quaterniond last_orientation_d_target(orientation_d_);
  orientation_d_.coeffs() << msg->pose.orientation.x, msg->pose.orientation.y, msg->pose.orientation.z,
      msg->pose.orientation.w;
  if (last_orientation_d_target.coeffs().dot(orientation_d_.coeffs()) < 0.0)
  {
    orientation_d_.coeffs() << -orientation_d_.coeffs();
  }
  base_tools.setDesiredPose(position_d_, orientation_d_);
}

//------------------------------------------------------------------------------------------------------
void CartesianImpedanceControllerRos::trajectoryStart(const trajectory_msgs::JointTrajectory &trajectory)
{
  traj_duration_ = trajectory.points[trajectory.points.size() - 1].time_from_start;
  ROS_INFO_STREAM("Got a new trajectory with " << trajectory.points.size() << " points that takes " << traj_duration_
                                               << "s.");
  trajectory_ = trajectory;
  traj_running_ = true;
  traj_start_ = ros::Time::now();
  traj_index_ = 0;
  trajectoryUpdate();
}

void CartesianImpedanceControllerRos::trajectoryUpdate()
{
  if (ros::Time::now() > (traj_start_ + trajectory_.points[traj_index_].time_from_start))
  {
    // Get end effector pose
    Eigen::VectorXd q = Eigen::VectorXd::Map(trajectory_.points[traj_index_].positions.data(),
                                             trajectory_.points[traj_index_].positions.size());
    ROS_INFO_STREAM("Index " << traj_index_ << " q_nullspace: " << q.transpose());
    Eigen::Vector3d translation;
    Eigen::Quaterniond orientation;
    get_fk(q, translation, orientation);
    // Update end effector pose
    position_d_ = translation;
    orientation_d_ = orientation;
    // Update nullspace
    base_tools.setNullspaceConfig(q);
    traj_index_++;
  }

  if (ros::Time::now() > (traj_start_ + traj_duration_))
  {
    ROS_INFO_STREAM("Finished executing trajectory.");
    if (as_->isActive())
    {
      as_->setSucceeded();
    }
    traj_running_ = false;
    return;
  }
}
void CartesianImpedanceControllerRos::cartesian_impedance_Callback(
    const cartesian_impedance_controller::CartesianImpedanceControlMode &msg)
{
  double trans_stf_max = 2000;
  double trans_stf_min = 0;
  double rot_stf_max = 500;
  double rot_stf_min = 0;
  base_tools.setStiffness(saturateValue(msg.cartesian_stiffness.x, trans_stf_min, trans_stf_max),
                          saturateValue(msg.cartesian_stiffness.y, trans_stf_min, trans_stf_max),
                          saturateValue(msg.cartesian_stiffness.z, trans_stf_min, trans_stf_max),
                          saturateValue(msg.cartesian_stiffness.a, trans_stf_min, trans_stf_max),
                          saturateValue(msg.cartesian_stiffness.b, trans_stf_min, trans_stf_max),
                          saturateValue(msg.cartesian_stiffness.c, trans_stf_min, trans_stf_max),
                          msg.nullspace_stiffness);
  Eigen::VectorXd q_d_nullspace_target_;
  q_d_nullspace_target_ << msg.q_d_nullspace.q1, msg.q_d_nullspace.q2, msg.q_d_nullspace.q3, msg.q_d_nullspace.q4,
      msg.q_d_nullspace.q5, msg.q_d_nullspace.q6, msg.q_d_nullspace.q7;
  base_tools.setNullspaceConfig(q_d_nullspace_target_);
}

void CartesianImpedanceControllerRos::cartesian_stiffness_Callback(const geometry_msgs::WrenchStampedConstPtr &msg)
{
  double trans_stf_max = 2000;
  double trans_stf_min = 0;
  double rot_stf_max = 500;
  double rot_stf_min = 0;
  base_tools.setStiffness(saturateValue(msg->wrench.force.x, trans_stf_min, trans_stf_max),
                          saturateValue(msg->wrench.force.y, trans_stf_min, trans_stf_max),
                          saturateValue(msg->wrench.force.z, trans_stf_min, trans_stf_max),
                          saturateValue(msg->wrench.torque.x, trans_stf_min, trans_stf_max),
                          saturateValue(msg->wrench.torque.y, trans_stf_min, trans_stf_max),
                          saturateValue(msg->wrench.torque.z, trans_stf_min, trans_stf_max));
}

void CartesianImpedanceControllerRos::damping_parameters_Callback(
    const cartesian_impedance_controller::CartesianImpedanceControlMode &msg)
{
  double dmp_max = 1;
  double dmp_min = 0.1;
  base_tools.setDamping(saturateValue(msg.cartesian_damping.x, dmp_min, dmp_max),
                        saturateValue(msg.cartesian_damping.y, dmp_min, dmp_max),
                        saturateValue(msg.cartesian_damping.z, dmp_min, dmp_max),
                        saturateValue(msg.cartesian_damping.a, dmp_min, dmp_max),
                        saturateValue(msg.cartesian_damping.b, dmp_min, dmp_max),
                        saturateValue(msg.cartesian_damping.c, dmp_min, dmp_max), msg.nullspace_damping);
}

// Adds a wrench at the end-effector, using the world frame
void CartesianImpedanceControllerRos::cartesian_wrench_Callback(const geometry_msgs::WrenchStampedConstPtr &msg)
{
  Eigen::Matrix<double, 6, 1> F;
  F << msg->wrench.force.x, msg->wrench.force.y, msg->wrench.force.z, msg->wrench.torque.x, msg->wrench.torque.y,
      msg->wrench.torque.z;
  if (!msg->header.frame_id.empty() && msg->header.frame_id != "world")
  {
    transform_wrench(F, msg->header.frame_id, to_frame_wrench_);
  }
  else if (msg->header.frame_id.empty())
  {
    transform_wrench(F, from_frame_wrench_, to_frame_wrench_);
  }
  base_tools.applyWrench(F);
}

// Transform a Cartesian wrench from "from_frame" to "to_frame". E.g. from_frame= "world" , to_frame = "bh_link_ee"
void CartesianImpedanceControllerRos::transform_wrench(Eigen::Matrix<double, 6, 1> &cartesian_wrench,
                                                       std::string from_frame, std::string to_frame)
{
  try
  {
    tf::Vector3 v_f(cartesian_wrench(0), cartesian_wrench(1), cartesian_wrench(2));
    tf::Vector3 v_t(cartesian_wrench(3), cartesian_wrench(4), cartesian_wrench(5));
    tf::Vector3 v_f_rot = tf::quatRotate(transform_.getRotation(), v_f);
    tf::Vector3 v_t_rot = tf::quatRotate(transform_.getRotation(), v_t);
    cartesian_wrench << v_f_rot[0], v_f_rot[1], v_f_rot[2], v_t_rot[0], v_t_rot[1], v_t_rot[2];
  }
  catch (tf::TransformException ex)
  {
    ROS_ERROR_THROTTLE(1, "%s", ex.what());
  }
}

void CartesianImpedanceControllerRos::goalCallback()
{
  goal_ = as_->acceptNewGoal();
  ROS_INFO("Accepted new goal");
  trajectoryStart(goal_->trajectory);
}

void CartesianImpedanceControllerRos::preemptCallback()
{
  ROS_INFO("Actionserver got preempted.");
}

void CartesianImpedanceControllerRos::trajectoryCallback(const trajectory_msgs::JointTrajectoryConstPtr &msg)
{
  ROS_INFO("Got trajectory msg");
  trajectoryStart(*msg);
}
// Dynamic reconfigure
//--------------------------------------------------------------------------------------------------------------------------------------
void CartesianImpedanceControllerRos::dynamicConfigCallback(
    cartesian_impedance_controller::impedance_configConfig &config, uint32_t level)
{
  if (config.apply_stiffness)
  {
    double trans_stf_max = 2000;
    double trans_stf_min = 0;
    double rot_stf_max = 300;
    double rot_stf_min = 0;
    base_tools.setStiffness(saturateValue(config.translation_x, trans_stf_min, trans_stf_max),
                            saturateValue(config.translation_y, trans_stf_min, trans_stf_max),
                            saturateValue(config.translation_z, trans_stf_min, trans_stf_max),
                            saturateValue(config.rotation_x, trans_stf_min, trans_stf_max),
                            saturateValue(config.rotation_y, trans_stf_min, trans_stf_max),
                            saturateValue(config.rotation_z, trans_stf_min, trans_stf_max), config.nullspace_stiffness);
  }
}

void CartesianImpedanceControllerRos::dynamicDampingCallback(
    cartesian_impedance_controller::damping_configConfig &config, uint32_t level)
{
  double dmp_max = 1;
  double dmp_min = 0.1;
  if (config.apply_damping_factors)
  {
    base_tools.setDamping(
        saturateValue(config.translation_x, dmp_min, dmp_max), saturateValue(config.translation_y, dmp_min, dmp_max),
        saturateValue(config.translation_z, dmp_min, dmp_max), saturateValue(config.rotation_x, dmp_min, dmp_max),
        saturateValue(config.rotation_y, dmp_min, dmp_max), saturateValue(config.rotation_z, dmp_min, dmp_max),
        config.nullspace_damping);
  }
}

void CartesianImpedanceControllerRos::dynamicWrenchCallback(cartesian_impedance_controller::wrench_configConfig &config,
                                                            uint32_t level)
{
  if (config.apply_wrench)
  {
    Eigen::Vector6d F;
    F << config.f_x, config.f_y, config.f_z, config.tau_x, config.tau_y, config.tau_z;
    transform_wrench(F, from_frame_wrench_, to_frame_wrench_);
    base_tools.applyWrench(F);
  }
  else
  {
    Eigen::Vector6d F;
    F << 0., 0., 0., 0., 0., 0.;
    transform_wrench(F, from_frame_wrench_, to_frame_wrench_);
    base_tools.applyWrench(F);
  }
}

//--------------------------------------------------------------------------------------------------------------------------------------
void CartesianImpedanceControllerRos::equilibriumPoseCallback(const geometry_msgs::PoseStampedConstPtr &msg)
{
  position_d_ << msg->pose.position.x, msg->pose.position.y, msg->pose.position.z;
  Eigen::Quaterniond last_orientation_d_target(orientation_d_);
  orientation_d_.coeffs() << msg->pose.orientation.x, msg->pose.orientation.y, msg->pose.orientation.z,
      msg->pose.orientation.w;
  if (last_orientation_d_target.coeffs().dot(orientation_d_.coeffs()) < 0.0)
  {
    orientation_d_.coeffs() << -orientation_d_.coeffs();
  }
  base_tools.setDesiredPose(position_d_, orientation_d_);
}

void CartesianImpedanceControllerRos::publish()
{
  // publish commanded torques
  if (pub_torques_.trylock())
  {
    for (unsigned i = 0; i < n_joints_; i++)
    {
      pub_torques_.msg_.data[i] = tau_J_d_[i];
    }
    pub_torques_.unlockAndPublish();
  }
  // Publish tf to the equilibrium pose
  tf::vectorEigenToTF(position_d_, tf_pos_);
  tf_br_transform_.setOrigin(tf_pos_);
  tf::quaternionEigenToTF(orientation_d_, tf_rot_);
  tf_br_transform_.setRotation(tf_rot_);
  tf_br_.sendTransform(tf::StampedTransform(tf_br_transform_, ros::Time::now(), "world", "eq_pose"));
}

}  // namespace cartesian_impedance_controller<|MERGE_RESOLUTION|>--- conflicted
+++ resolved
@@ -8,8 +8,8 @@
   return std::min(std::max(x, x_min), x_max);
 }
 
-<<<<<<< HEAD
-  bool CartesianImpedanceControllerRos::get_fk(const Eigen::Matrix<double, 7, 1> &q, Eigen::Vector3d &translation, Eigen::Quaterniond &orientation)
+bool CartesianImpedanceControllerRos::get_fk(const Eigen::VectorXd &q, Eigen::Vector3d &translation,
+                                             Eigen::Quaterniond &orientation)
   {
     rbdyn_wrapper::EefState ee_state;
     if (this->_tools.n_joints() != this->n_joints_)
@@ -26,71 +26,10 @@
     orientation = ee_state.orientation;
     return true;
   }
-=======
-bool CartesianImpedanceControllerRos::get_fk(const Eigen::VectorXd &q, Eigen::Vector3d &translation,
-                                             Eigen::Quaterniond &orientation)
-{
-  rbdyn_wrapper::EefState ee_state = _tools.perform_fk(q);
-  translation = ee_state.translation;
-  orientation = ee_state.orientation;
-  return true;
-}
 
 bool CartesianImpedanceControllerRos::get_jacobian(const Eigen::VectorXd &q, const Eigen::VectorXd &dq,
                                                    Eigen::MatrixXd &jacobian)
-{
-  jacobian = _tools.jacobian(q, dq);
-  jacobian = jacobian_perm_ * jacobian;
-  return true;
-}
->>>>>>> 3aef1ad8
-
-bool CartesianImpedanceControllerRos::init(hardware_interface::EffortJointInterface *hw, ros::NodeHandle &node_handle)
-{
-  ROS_INFO("CartesianImpedanceControllerRos namespace: %s", node_handle.getNamespace().c_str());
-  node_handle.param<bool>("verbose", verbose_, false);
-  perm_indices_ = Eigen::VectorXi(6);
-  perm_indices_ << 3, 4, 5, 0, 1, 2;
-  jacobian_perm_ = Eigen::PermutationMatrix<Eigen::Dynamic, 6>(perm_indices_);
-
-  as_ = std::unique_ptr<actionlib::SimpleActionServer<control_msgs::FollowJointTrajectoryAction>>(
-      new actionlib::SimpleActionServer<control_msgs::FollowJointTrajectoryAction>(
-          node_handle, std::string("follow_joint_trajectory"), false));
-  as_->registerGoalCallback(boost::bind(&CartesianImpedanceControllerRos::goalCallback, this));
-  as_->registerPreemptCallback(boost::bind(&CartesianImpedanceControllerRos::preemptCallback, this));
-  as_->start();
-
-  // Set desired poses through this topic
-  sub_desired_pose = node_handle.subscribe("target_pose", 1, &CartesianImpedanceControllerRos::ee_pose_Callback, this);
-
-  // set cartesian stiffness values through this topic
-  sub_CartesianImpedanceParams =
-      node_handle.subscribe("set_stiffness", 1, &CartesianImpedanceControllerRos::cartesian_impedance_Callback, this);
-  sub_CartesianStiffness = node_handle.subscribe("set_cartesian_stiffness", 1,
-                                                 &CartesianImpedanceControllerRos::cartesian_stiffness_Callback, this);
-
-  // set cartesian damping values through this topic
-  sub_DampingParams = node_handle.subscribe("set_damping_factors", 1,
-                                            &CartesianImpedanceControllerRos::damping_parameters_Callback, this);
-
-  // set cartesian wrench through this topic
-  sub_CartesianWrench = node_handle.subscribe("set_cartesian_wrench", 1,
-                                              &CartesianImpedanceControllerRos::cartesian_wrench_Callback, this);
-
-  // get params for applying Cartesian wrenches
-  node_handle.param<std::string>("from_frame_wrench", from_frame_wrench_, "world");
-  node_handle.param<std::string>("to_frame_wrench", to_frame_wrench_, "bh_link_ee");
-
-  sub_trajectory_ = node_handle.subscribe("command", 1, &CartesianImpedanceControllerRos::trajectoryCallback, this);
-  sub_equilibrium_pose_ =
-      node_handle.subscribe("equilibrium_pose", 20, &CartesianImpedanceControllerRos::equilibriumPoseCallback, this,
-                            ros::TransportHints().reliable().tcpNoDelay());
-
-  // Get JointHandles
-  std::vector<std::string> joint_names;
-  if (!node_handle.getParam("joints", joint_names))
-  {
-<<<<<<< HEAD
+  {
     if (this->_tools.n_joints() != this->n_joints_)
     {
       Eigen::VectorXd q_rb = Eigen::VectorXd::Zero(this->_tools.n_joints());
@@ -105,23 +44,19 @@
     }
     jacobian = jacobian_perm_ * jacobian;
     return true;
-=======
-    ROS_ERROR("CartesianImpedanceExampleController: Invalid or no joint_names parameters provided, "
-              "aborting controller init!");
-    return false;
->>>>>>> 3aef1ad8
-  }
-  for (size_t i = 0; i < joint_names.size(); ++i)
-  {
-<<<<<<< HEAD
-
+  }
+
+  bool CartesianImpedanceControllerRos::init(hardware_interface::EffortJointInterface *hw, ros::NodeHandle &node_handle)
+  {
     ROS_INFO("CartesianImpedanceControllerRos namespace: %s", node_handle.getNamespace().c_str());
     node_handle.param<bool>("verbose", verbose_, false);
     perm_indices_ = Eigen::VectorXi(6);
     perm_indices_ << 3, 4, 5, 0, 1, 2;
     jacobian_perm_ = Eigen::PermutationMatrix<Eigen::Dynamic, 6>(perm_indices_);
 
-    as_ = std::unique_ptr<actionlib::SimpleActionServer<control_msgs::FollowJointTrajectoryAction>>(new actionlib::SimpleActionServer<control_msgs::FollowJointTrajectoryAction>(node_handle, std::string("follow_joint_trajectory"), false));
+  as_ = std::unique_ptr<actionlib::SimpleActionServer<control_msgs::FollowJointTrajectoryAction>>(
+      new actionlib::SimpleActionServer<control_msgs::FollowJointTrajectoryAction>(
+          node_handle, std::string("follow_joint_trajectory"), false));
     as_->registerGoalCallback(boost::bind(&CartesianImpedanceControllerRos::goalCallback, this));
     as_->registerPreemptCallback(boost::bind(&CartesianImpedanceControllerRos::preemptCallback, this));
     as_->start();
@@ -130,46 +65,65 @@
     sub_desired_pose = node_handle.subscribe("target_pose", 1, &CartesianImpedanceControllerRos::ee_pose_Callback, this);
 
     //set cartesian stiffness values through this topic
-    sub_CartesianImpedanceParams = node_handle.subscribe("set_stiffness", 1, &CartesianImpedanceControllerRos::cartesian_impedance_Callback, this);
-    sub_CartesianStiffness = node_handle.subscribe("set_cartesian_stiffness", 1, &CartesianImpedanceControllerRos::cartesian_stiffness_Callback, this);
+  sub_CartesianImpedanceParams =
+      node_handle.subscribe("set_stiffness", 1, &CartesianImpedanceControllerRos::cartesian_impedance_Callback, this);
+  sub_CartesianStiffness = node_handle.subscribe("set_cartesian_stiffness", 1,
+                                                 &CartesianImpedanceControllerRos::cartesian_stiffness_Callback, this);
 
     //set cartesian damping values through this topic
-    sub_DampingParams = node_handle.subscribe("set_damping_factors", 1, &CartesianImpedanceControllerRos::damping_parameters_Callback, this);
+  sub_DampingParams = node_handle.subscribe("set_damping_factors", 1,
+                                            &CartesianImpedanceControllerRos::damping_parameters_Callback, this);
 
     //set cartesian wrench through this topic
-    sub_CartesianWrench = node_handle.subscribe("set_cartesian_wrench", 1, &CartesianImpedanceControllerRos::cartesian_wrench_Callback, this);
+  sub_CartesianWrench = node_handle.subscribe("set_cartesian_wrench", 1,
+                                              &CartesianImpedanceControllerRos::cartesian_wrench_Callback, this);
 
     //get params for applying Cartesian wrenches
     node_handle.param<std::string>("from_frame_wrench", from_frame_wrench_, "world");
     node_handle.param<std::string>("to_frame_wrench", to_frame_wrench_, "bh_link_ee");
 
     sub_trajectory_ = node_handle.subscribe("command", 1, &CartesianImpedanceControllerRos::trajectoryCallback, this);
-    sub_equilibrium_pose_ = node_handle.subscribe(
-        "equilibrium_pose", 20, &CartesianImpedanceControllerRos::equilibriumPoseCallback, this,
+  sub_equilibrium_pose_ =
+      node_handle.subscribe("equilibrium_pose", 20, &CartesianImpedanceControllerRos::equilibriumPoseCallback, this,
         ros::TransportHints().reliable().tcpNoDelay());
 
     // Get JointHandles
     std::vector<std::string> joint_names;
-    if (!node_handle.getParam("joints", joint_names) || joint_names.size() != 7)
-    {
-      ROS_ERROR(
-          "CartesianImpedanceExampleController: Invalid or no joint_names parameters provided, "
+  if (!node_handle.getParam("joints", joint_names))
+    {
+    ROS_ERROR("CartesianImpedanceExampleController: Invalid or no joint_names parameters provided, "
           "aborting controller init!");
       return false;
     }
-    for (size_t i = 0; i < this->n_joints_; ++i)
-=======
-    try
->>>>>>> 3aef1ad8
-    {
-      joint_handles_.push_back(hw->getHandle(joint_names[i]));
-    }
-    catch (const hardware_interface::HardwareInterfaceException &ex)
-    {
+  for (size_t i = 0; i < joint_names.size(); ++i)
+    {
+      try
+      {
+        joint_handles_.push_back(hw->getHandle(joint_names[i]));
+      }
+      catch (const hardware_interface::HardwareInterfaceException &ex)
+      {
       ROS_ERROR_STREAM("CartesianImpedanceExampleController: Exception getting joint handles: " << ex.what());
-      return false;
-    }
-<<<<<<< HEAD
+        return false;
+      }
+    }
+		this->n_joints_ = joint_names.size();
+
+    // Setup for iiwa_tools
+    node_handle.param<std::string>("end_effector", end_effector_, "iiwa_link_ee");
+    ROS_INFO_STREAM("End effektor link is: " << end_effector_);
+    // Get the URDF XML from the parameter server
+    std::string urdf_string;
+    // search and wait for robot_description on param server
+    node_handle.param<std::string>("robot_description", robot_description_, "/robot_description");
+    while (urdf_string.empty())
+    {
+    ROS_INFO_ONCE_NAMED("CartesianImpedanceControllerRos",
+                        "Waiting for robot description in parameter %s on the ROS param server.",
+                          robot_description_.c_str());
+      node_handle.getParam(robot_description_, urdf_string);
+      usleep(100000);
+    }
 
     // Initialize iiwa tools
     _tools.init_rbdyn(urdf_string, end_effector_);
@@ -198,357 +152,293 @@
     dynamic_server_damping_param_->setCallback(
         boost::bind(&CartesianImpedanceControllerRos::dynamicDampingCallback, this, _1, _2));
 
+
     // Apply Cartesian wrench
     dynamic_server_wrench_param_ = std::make_unique<dynamic_reconfigure::Server<cartesian_impedance_controller::wrench_configConfig>>(ros::NodeHandle(std::string(node_handle.getNamespace() + "/cartesian_wrench_reconfigure")));
     dynamic_server_wrench_param_->setCallback(
         boost::bind(&CartesianImpedanceControllerRos::dynamicWrenchCallback, this, _1, _2));
     //-------------------------------------------------------------------------------------------------------------------------------------
-    base_tools.set_delta_tau_max(delta_tau_max_);
+  base_tools.setMaxTorqueDelta(delta_tau_max_);
 
     //Initialize publisher of useful data
-    pub_data_export_ = node_handle.advertise<cartesian_impedance_controller::RobotImpedanceState>("useful_data_to_analyze", 1);
-
-    return true;
-=======
->>>>>>> 3aef1ad8
-  }
-
-  // Setup for iiwa_tools
-  node_handle.param<std::string>("end_effector", end_effector_, "iiwa_link_ee");
-  ROS_INFO_STREAM("End effektor link is: " << end_effector_);
-  // Get the URDF XML from the parameter server
-  std::string urdf_string;
-  // search and wait for robot_description on param server
-  node_handle.param<std::string>("robot_description", robot_description_, "/robot_description");
-  while (urdf_string.empty())
-  {
-    ROS_INFO_ONCE_NAMED("CartesianImpedanceControllerRos",
-                        "Waiting for robot description in parameter %s on the ROS param server.",
-                        robot_description_.c_str());
-    node_handle.getParam(robot_description_, urdf_string);
-    usleep(100000);
-  }
-
-  // Initialize iiwa tools
-  _tools.init_rbdyn(urdf_string, end_effector_);
-  // Number of joints
-  n_joints_ = _tools.n_joints();
-  ROS_INFO_STREAM_NAMED("CartesianImpedanceControllerRos", "Number of joints found in urdf: " << n_joints_);
-
-  pub_torques_.init(node_handle, "commanded_torques", 20);
-  pub_torques_.msg_.layout.dim.resize(1);
-  pub_torques_.msg_.layout.data_offset = 0;
-  pub_torques_.msg_.layout.dim[0].size = n_joints_;
-  pub_torques_.msg_.layout.dim[0].stride = 0;
-  pub_torques_.msg_.data.resize(n_joints_);
-
-  // DYNAMIC RECONFIGURE
-  //-------------------------------------------------------------------------------------------------------------------------------------
-  // Change stiffness
-  dynamic_reconfigure_compliance_param_node_ = ros::NodeHandle("stiffness_reconfigure");
-  dynamic_server_compliance_param_ =
-      std::make_unique<dynamic_reconfigure::Server<cartesian_impedance_controller::impedance_configConfig>>(
-          dynamic_reconfigure_compliance_param_node_);
-  dynamic_server_compliance_param_->setCallback(
-      boost::bind(&CartesianImpedanceControllerRos::dynamicConfigCallback, this, _1, _2));
-
-  // Change damping factors
-  dynamic_reconfigure_damping_param_node_ = ros::NodeHandle("damping_factors_reconfigure");
-  dynamic_server_damping_param_ =
-      std::make_unique<dynamic_reconfigure::Server<cartesian_impedance_controller::damping_configConfig>>(
-          dynamic_reconfigure_damping_param_node_);
-  dynamic_server_damping_param_->setCallback(
-      boost::bind(&CartesianImpedanceControllerRos::dynamicDampingCallback, this, _1, _2));
-
-  // Apply Cartesian wrench
-  dynamic_reconfigure_wrench_param_node_ = ros::NodeHandle("cartesian_wrench_reconfigure");
-  dynamic_server_wrench_param_ =
-      std::make_unique<dynamic_reconfigure::Server<cartesian_impedance_controller::wrench_configConfig>>(
-          dynamic_reconfigure_wrench_param_node_);
-  dynamic_server_wrench_param_->setCallback(
-      boost::bind(&CartesianImpedanceControllerRos::dynamicWrenchCallback, this, _1, _2));
-  //-------------------------------------------------------------------------------------------------------------------------------------
-  base_tools.setMaxTorqueDelta(delta_tau_max_);
-
-  // Initialize publisher of useful data
   pub_data_export_ =
       node_handle.advertise<cartesian_impedance_controller::RobotImpedanceState>("useful_data_to_analyze", 1);
 
-  return true;
-}
-
-void CartesianImpedanceControllerRos::starting(const ros::Time & /*time*/)
-{
-  // set x_attractor and q_d_nullspace
-  ROS_INFO("Starting Cartesian Impedance Controller");
+    return true;
+  }
+
+  void CartesianImpedanceControllerRos::starting(const ros::Time & /*time*/)
+  {
+    // set x_attractor and q_d_nullspace
+    ROS_INFO("Starting Cartesian Impedance Controller");
   Eigen::VectorXd q_initial;
   Eigen::VectorXd dq_initial;
   for (size_t i = 0; i < joint_handles_.size(); ++i)
-  {
-    q_initial[i] = joint_handles_[i].getPosition();
-    dq_initial[i] = joint_handles_[i].getVelocity();
-  }
-
-  // get end effector pose
-  // set equilibrium point to current state
-  Eigen::Vector3d initial_pos;
-  Eigen::Quaterniond initial_quat;
-  get_fk(q_initial, initial_pos, initial_quat);
+    {
+      q_initial[i] = joint_handles_[i].getPosition();
+      dq_initial[i] = joint_handles_[i].getVelocity();
+    }
+
+    // get end effector pose
+    // set equilibrium point to current state
+    Eigen::Vector3d initial_pos;
+    Eigen::Quaterniond initial_quat;
+    get_fk(q_initial, initial_pos, initial_quat);
   base_tools.setDesiredPose(initial_pos, initial_quat);
 
-  // set nullspace equilibrium configuration to initial q
+    // set nullspace equilibrium configuration to initial q
   base_tools.setNullspaceConfig(q_initial);
 
-  // Save the time at start
-  time_at_start_ = ros::Time::now().toSec();
-}
+    //Save the time at start
+    time_at_start_ = ros::Time::now().toSec();
+  }
 
 void CartesianImpedanceControllerRos::update(const ros::Time & /*time*/, const ros::Duration &period /*period*/)
 
-{
-  if (traj_running_)
-  {
-    trajectoryUpdate();
-  }
+  {
+    if (traj_running_)
+    {
+      trajectoryUpdate();
+    }
   Eigen::VectorXd q;
   Eigen::VectorXd dq;
   Eigen::VectorXd q_interface;
   Eigen::VectorXd dq_interface;
 
   for (size_t i = 0; i < joint_handles_.size(); ++i)
-  {
-    q[i] = joint_handles_[i].getPosition();
-    dq[i] = joint_handles_[i].getVelocity();
-  }
-  // get jacobian
+    {
+      q[i] = joint_handles_[i].getPosition();
+      dq[i] = joint_handles_[i].getVelocity();
+    }
+    // get jacobian
   Eigen::MatrixXd jacobian(6, joint_handles_.size());
-  get_jacobian(q, dq, jacobian);
-  Eigen::Matrix<double, 6, 1> dx;
-  dx << jacobian * dq;
-  double cartesian_velocity = sqrt(dx(0) * dx(0) + dx(1) * dx(1) + dx(2) * dx(2));
-
-  // get forward kinematics
-  Eigen::Vector3d position;
-  Eigen::Quaterniond orientation;
-  get_fk(q, position, orientation);
-
-  if (verbose_)
-  {
-    tf::vectorEigenToTF(position, tf_pos_);
+    get_jacobian(q, dq, jacobian);
+    Eigen::Matrix<double, 6, 1> dx;
+    dx << jacobian * dq;
+    double cartesian_velocity = sqrt(dx(0) * dx(0) + dx(1) * dx(1) + dx(2) * dx(2));
+
+    // get forward kinematics
+    Eigen::Vector3d position;
+    Eigen::Quaterniond orientation;
+    get_fk(q, position, orientation);
+
+    if (verbose_)
+    {
+      tf::vectorEigenToTF(position, tf_pos_);
     ROS_INFO_STREAM_THROTTLE(0.1, "\nCARTESIAN POSITION:\n" << position);
-    tf_br_transform_.setOrigin(tf_pos_);
-    tf::quaternionEigenToTF(orientation, tf_rot_);
-    tf_br_transform_.setRotation(tf_rot_);
-    tf_br_.sendTransform(tf::StampedTransform(tf_br_transform_, ros::Time::now(), "world", "fk_ee"));
-  }
-
-  // compute error to desired pose
-  // position error
-  Eigen::Matrix<double, 6, 1> error;
-  error.head(3) << position - position_d_;
-
-  // orientation error
-  if (orientation_d_.coeffs().dot(orientation.coeffs()) < 0.0)
-  {
-    orientation.coeffs() << -orientation.coeffs();
-  }
-  // "difference" quaternion
-  Eigen::Quaterniond error_quaternion(orientation * orientation_d_.inverse());
-  // convert to axis angle
-  Eigen::AngleAxisd error_quaternion_angle_axis(error_quaternion);
-  // compute "orientation error"
-  error.tail(3) << error_quaternion_angle_axis.axis() * error_quaternion_angle_axis.angle();
-  // compute the control law
+      tf_br_transform_.setOrigin(tf_pos_);
+      tf::quaternionEigenToTF(orientation, tf_rot_);
+      tf_br_transform_.setRotation(tf_rot_);
+      tf_br_.sendTransform(tf::StampedTransform(tf_br_transform_, ros::Time::now(), "world", "fk_ee"));
+    }
+
+    // compute error to desired pose
+    // position error
+    Eigen::Matrix<double, 6, 1> error;
+    error.head(3) << position - position_d_;
+
+    // orientation error
+    if (orientation_d_.coeffs().dot(orientation.coeffs()) < 0.0)
+    {
+      orientation.coeffs() << -orientation.coeffs();
+    }
+    // "difference" quaternion
+    Eigen::Quaterniond error_quaternion(orientation * orientation_d_.inverse());
+    // convert to axis angle
+    Eigen::AngleAxisd error_quaternion_angle_axis(error_quaternion);
+    // compute "orientation error"
+    error.tail(3) << error_quaternion_angle_axis.axis() * error_quaternion_angle_axis.angle();
+    // compute the control law
   Eigen::VectorXd tau_d = base_tools.calculateCommandedTorques(q, dq, position, orientation, jacobian);
-  this->tau_J_d_ = tau_d;
-  // get the robot state
+    this->tau_J_d_ = tau_d;
+    // get the robot state
   base_tools.getState(&position_d_, &orientation_d_, &cartesian_stiffness_, &nullspace_stiffness_, &q_d_nullspace_,
                       &cartesian_damping_);
 
-  // compute error to desired pose
-  // position error
-  tf::vectorEigenToTF(Eigen::Vector3d(error.head(3)), tf_pos_);
-  tf_br_transform_.setOrigin(tf_pos_);
+    // compute error to desired pose
+    // position error
+    tf::vectorEigenToTF(Eigen::Vector3d(error.head(3)), tf_pos_);
+    tf_br_transform_.setOrigin(tf_pos_);
 
   for (size_t i = 0; i < joint_handles_.size(); ++i)
-  {
-    joint_handles_[i].setCommand(tau_d(i));
-  }
-
-  if (verbose_)
-  {
+    {
+      joint_handles_[i].setCommand(tau_d(i));
+    }
+
+    if (verbose_)
+    {
     ROS_INFO_STREAM_THROTTLE(0.1, "\nERROR:\n" << error);
-    ROS_INFO_STREAM_THROTTLE(0.1, "\nParameters:\nCartesian Stiffness:\n"
-                                      << cartesian_stiffness_ << "\nCartesian damping:\n"
-                                      << cartesian_damping_ << "\nNullspace stiffness:\n"
-                                      << nullspace_stiffness_ << "\nq_d_nullspace:\n"
-                                      << q_d_nullspace_);
+      ROS_INFO_STREAM_THROTTLE(0.1, "\nParameters:\nCartesian Stiffness:\n"
+                                        << cartesian_stiffness_ << "\nCartesian damping:\n"
+                                        << cartesian_damping_ << "\nNullspace stiffness:\n"
+                                        << nullspace_stiffness_ << "\nq_d_nullspace:\n"
+                                        << q_d_nullspace_);
     ROS_INFO_STREAM_THROTTLE(0.1, "\ntau_d:\n" << tau_d);
-  }
-
-  try
-  {
-    // Update transformation of Cartesian Wrench
-    tf_listener_.lookupTransform(from_frame_wrench_, to_frame_wrench_, ros::Time(0), transform_);
-  }
-  catch (tf::TransformException ex)
-  {
-    ROS_ERROR_THROTTLE(1, "%s", ex.what());
-  }
-
-  publish();
-
-  // filtering
-  double update_frequency = 1 / period.toSec();
+    }
+    
+    try
+    {
+      // Update transformation of Cartesian Wrench
+      tf_listener_.lookupTransform(from_frame_wrench_, to_frame_wrench_, ros::Time(0), transform_);
+    }
+    catch (tf::TransformException ex)
+    {
+      ROS_ERROR_THROTTLE(1, "%s", ex.what());
+    }
+    
+    publish();
+
+    //filtering
+    double update_frequency = 1 / period.toSec();
   base_tools.setFiltering(update_frequency, 0.1, 1., 0.1);
 
-  // publish useful data to a topic
+    //publish useful data to a topic
   publish_data(q, dq, position, orientation, position_d_, orientation_d_, tau_d, cartesian_stiffness_,
                nullspace_stiffness_, error, base_tools.getAppliedWrench(), cartesian_velocity);
-}
-// Publish data to export and analyze
+  }
+  //Publish data to export and analyze
 void CartesianImpedanceControllerRos::publish_data(Eigen::VectorXd q, Eigen::VectorXd dq, Eigen::Vector3d position,
                                                    Eigen::Quaterniond orientation, Eigen::Vector3d position_d_,
                                                    Eigen::Quaterniond orientation_d_, Eigen::VectorXd tau_d,
                                                    Eigen::Matrix<double, 6, 6> cartesian_stiffness_,
                                                    double nullspace_stiffness_, Eigen::Matrix<double, 6, 1> error,
                                                    Eigen::Matrix<double, 6, 1> F, double cartesian_velocity)
-{
-  cartesian_impedance_controller::RobotImpedanceState data_to_analyze;
-  data_to_analyze.time = ros::Time::now().toSec() - time_at_start_;
-  data_to_analyze.position.x = position[0];
-  data_to_analyze.position.y = position[1];
-  data_to_analyze.position.z = position[2];
-
-  data_to_analyze.position_d_.x = position_d_[0];
-  data_to_analyze.position_d_.y = position_d_[1];
-  data_to_analyze.position_d_.z = position_d_[2];
-
-  data_to_analyze.orientation.x = orientation.coeffs()[0];
-  data_to_analyze.orientation.y = orientation.coeffs()[1];
-  data_to_analyze.orientation.z = orientation.coeffs()[2];
-  data_to_analyze.orientation.w = orientation.coeffs()[3];
-
-  data_to_analyze.orientation_d_.x = orientation_d_.coeffs()[0];
-  data_to_analyze.orientation_d_.y = orientation_d_.coeffs()[1];
-  data_to_analyze.orientation_d_.z = orientation_d_.coeffs()[2];
-  data_to_analyze.orientation_d_.w = orientation_d_.coeffs()[3];
-
-  data_to_analyze.tau_d.q1 = tau_d(0);
-  data_to_analyze.tau_d.q2 = tau_d(1);
-  data_to_analyze.tau_d.q3 = tau_d(2);
-  data_to_analyze.tau_d.q4 = tau_d(3);
-  data_to_analyze.tau_d.q5 = tau_d(4);
-  data_to_analyze.tau_d.q6 = tau_d(5);
-  data_to_analyze.tau_d.q7 = tau_d(6);
-
-  data_to_analyze.q.q1 = q(0);
-  data_to_analyze.q.q2 = q(1);
-  data_to_analyze.q.q3 = q(2);
-  data_to_analyze.q.q4 = q(3);
-  data_to_analyze.q.q5 = q(4);
-  data_to_analyze.q.q6 = q(5);
-  data_to_analyze.q.q7 = q(6);
-
-  data_to_analyze.dq.q1 = dq(0);
-  data_to_analyze.dq.q2 = dq(1);
-  data_to_analyze.dq.q3 = dq(2);
-  data_to_analyze.dq.q4 = dq(3);
-  data_to_analyze.dq.q5 = dq(4);
-  data_to_analyze.dq.q6 = dq(5);
-  data_to_analyze.dq.q7 = dq(6);
-
-  data_to_analyze.cartesian_stiffness.x = cartesian_stiffness_(0, 0);
-  data_to_analyze.cartesian_stiffness.y = cartesian_stiffness_(1, 1);
-  data_to_analyze.cartesian_stiffness.z = cartesian_stiffness_(2, 2);
-  data_to_analyze.cartesian_stiffness.a = cartesian_stiffness_(3, 3);
-  data_to_analyze.cartesian_stiffness.b = cartesian_stiffness_(4, 4);
-  data_to_analyze.cartesian_stiffness.c = cartesian_stiffness_(5, 5);
-
-  data_to_analyze.nullspace_stiffness = nullspace_stiffness_;
-
-  data_to_analyze.cartesian_wrench.f_x = F(0);
-  data_to_analyze.cartesian_wrench.f_y = F(1);
-  data_to_analyze.cartesian_wrench.f_z = F(2);
-  data_to_analyze.cartesian_wrench.tau_x = F(3);
-  data_to_analyze.cartesian_wrench.tau_y = F(4);
-  data_to_analyze.cartesian_wrench.tau_z = F(5);
-
-  data_to_analyze.error_position.x = error(0);
-  data_to_analyze.error_position.y = error(1);
-  data_to_analyze.error_position.z = error(2);
-  data_to_analyze.error_rotation.x = error(3);
-  data_to_analyze.error_rotation.y = error(4);
-  data_to_analyze.error_rotation.z = error(5);
-
-  data_to_analyze.cartesian_velocity = cartesian_velocity;
-
-  pub_data_export_.publish(data_to_analyze);
-}
-
-void CartesianImpedanceControllerRos::ee_pose_Callback(const geometry_msgs::PoseStampedConstPtr &msg)
-{
-  position_d_ << msg->pose.position.x, msg->pose.position.y, msg->pose.position.z;
-  Eigen::Quaterniond last_orientation_d_target(orientation_d_);
+  {
+    cartesian_impedance_controller::RobotImpedanceState data_to_analyze;
+    data_to_analyze.time = ros::Time::now().toSec() - time_at_start_;
+    data_to_analyze.position.x = position[0];
+    data_to_analyze.position.y = position[1];
+    data_to_analyze.position.z = position[2];
+
+    data_to_analyze.position_d_.x = position_d_[0];
+    data_to_analyze.position_d_.y = position_d_[1];
+    data_to_analyze.position_d_.z = position_d_[2];
+
+    data_to_analyze.orientation.x = orientation.coeffs()[0];
+    data_to_analyze.orientation.y = orientation.coeffs()[1];
+    data_to_analyze.orientation.z = orientation.coeffs()[2];
+    data_to_analyze.orientation.w = orientation.coeffs()[3];
+
+    data_to_analyze.orientation_d_.x = orientation_d_.coeffs()[0];
+    data_to_analyze.orientation_d_.y = orientation_d_.coeffs()[1];
+    data_to_analyze.orientation_d_.z = orientation_d_.coeffs()[2];
+    data_to_analyze.orientation_d_.w = orientation_d_.coeffs()[3];
+
+    data_to_analyze.tau_d.q1 = tau_d(0);
+    data_to_analyze.tau_d.q2 = tau_d(1);
+    data_to_analyze.tau_d.q3 = tau_d(2);
+    data_to_analyze.tau_d.q4 = tau_d(3);
+    data_to_analyze.tau_d.q5 = tau_d(4);
+    data_to_analyze.tau_d.q6 = tau_d(5);
+    data_to_analyze.tau_d.q7 = tau_d(6);
+
+    data_to_analyze.q.q1 = q(0);
+    data_to_analyze.q.q2 = q(1);
+    data_to_analyze.q.q3 = q(2);
+    data_to_analyze.q.q4 = q(3);
+    data_to_analyze.q.q5 = q(4);
+    data_to_analyze.q.q6 = q(5);
+    data_to_analyze.q.q7 = q(6);
+
+    data_to_analyze.dq.q1 = dq(0);
+    data_to_analyze.dq.q2 = dq(1);
+    data_to_analyze.dq.q3 = dq(2);
+    data_to_analyze.dq.q4 = dq(3);
+    data_to_analyze.dq.q5 = dq(4);
+    data_to_analyze.dq.q6 = dq(5);
+    data_to_analyze.dq.q7 = dq(6);
+
+    data_to_analyze.cartesian_stiffness.x = cartesian_stiffness_(0, 0);
+    data_to_analyze.cartesian_stiffness.y = cartesian_stiffness_(1, 1);
+    data_to_analyze.cartesian_stiffness.z = cartesian_stiffness_(2, 2);
+    data_to_analyze.cartesian_stiffness.a = cartesian_stiffness_(3, 3);
+    data_to_analyze.cartesian_stiffness.b = cartesian_stiffness_(4, 4);
+    data_to_analyze.cartesian_stiffness.c = cartesian_stiffness_(5, 5);
+
+    data_to_analyze.nullspace_stiffness = nullspace_stiffness_;
+
+    data_to_analyze.cartesian_wrench.f_x = F(0);
+    data_to_analyze.cartesian_wrench.f_y = F(1);
+    data_to_analyze.cartesian_wrench.f_z = F(2);
+    data_to_analyze.cartesian_wrench.tau_x = F(3);
+    data_to_analyze.cartesian_wrench.tau_y = F(4);
+    data_to_analyze.cartesian_wrench.tau_z = F(5);
+
+    data_to_analyze.error_position.x = error(0);
+    data_to_analyze.error_position.y = error(1);
+    data_to_analyze.error_position.z = error(2);
+    data_to_analyze.error_rotation.x = error(3);
+    data_to_analyze.error_rotation.y = error(4);
+    data_to_analyze.error_rotation.z = error(5);
+
+    data_to_analyze.cartesian_velocity = cartesian_velocity;
+
+    pub_data_export_.publish(data_to_analyze);
+  }
+
+  void CartesianImpedanceControllerRos::ee_pose_Callback(const geometry_msgs::PoseStampedConstPtr &msg)
+  {
+    position_d_ << msg->pose.position.x, msg->pose.position.y, msg->pose.position.z;
+    Eigen::Quaterniond last_orientation_d_target(orientation_d_);
   orientation_d_.coeffs() << msg->pose.orientation.x, msg->pose.orientation.y, msg->pose.orientation.z,
       msg->pose.orientation.w;
-  if (last_orientation_d_target.coeffs().dot(orientation_d_.coeffs()) < 0.0)
-  {
-    orientation_d_.coeffs() << -orientation_d_.coeffs();
-  }
+    if (last_orientation_d_target.coeffs().dot(orientation_d_.coeffs()) < 0.0)
+    {
+      orientation_d_.coeffs() << -orientation_d_.coeffs();
+    }
   base_tools.setDesiredPose(position_d_, orientation_d_);
-}
-
-//------------------------------------------------------------------------------------------------------
-void CartesianImpedanceControllerRos::trajectoryStart(const trajectory_msgs::JointTrajectory &trajectory)
-{
-  traj_duration_ = trajectory.points[trajectory.points.size() - 1].time_from_start;
+  }
+
+  //------------------------------------------------------------------------------------------------------
+  void CartesianImpedanceControllerRos::trajectoryStart(const trajectory_msgs::JointTrajectory &trajectory)
+  {
+    traj_duration_ = trajectory.points[trajectory.points.size() - 1].time_from_start;
   ROS_INFO_STREAM("Got a new trajectory with " << trajectory.points.size() << " points that takes " << traj_duration_
                                                << "s.");
-  trajectory_ = trajectory;
-  traj_running_ = true;
-  traj_start_ = ros::Time::now();
-  traj_index_ = 0;
-  trajectoryUpdate();
-}
-
-void CartesianImpedanceControllerRos::trajectoryUpdate()
-{
-  if (ros::Time::now() > (traj_start_ + trajectory_.points[traj_index_].time_from_start))
-  {
-    // Get end effector pose
+    trajectory_ = trajectory;
+    traj_running_ = true;
+    traj_start_ = ros::Time::now();
+    traj_index_ = 0;
+    trajectoryUpdate();
+  }
+
+  void CartesianImpedanceControllerRos::trajectoryUpdate()
+  {
+    if (ros::Time::now() > (traj_start_ + trajectory_.points[traj_index_].time_from_start))
+    {
+      // Get end effector pose
     Eigen::VectorXd q = Eigen::VectorXd::Map(trajectory_.points[traj_index_].positions.data(),
                                              trajectory_.points[traj_index_].positions.size());
-    ROS_INFO_STREAM("Index " << traj_index_ << " q_nullspace: " << q.transpose());
-    Eigen::Vector3d translation;
-    Eigen::Quaterniond orientation;
-    get_fk(q, translation, orientation);
-    // Update end effector pose
-    position_d_ = translation;
-    orientation_d_ = orientation;
-    // Update nullspace
+      ROS_INFO_STREAM("Index " << traj_index_ << " q_nullspace: " << q.transpose());
+      Eigen::Vector3d translation;
+      Eigen::Quaterniond orientation;
+      get_fk(q, translation, orientation);
+      // Update end effector pose
+      position_d_ = translation;
+      orientation_d_ = orientation;
+      // Update nullspace
     base_tools.setNullspaceConfig(q);
-    traj_index_++;
-  }
-
-  if (ros::Time::now() > (traj_start_ + traj_duration_))
-  {
-    ROS_INFO_STREAM("Finished executing trajectory.");
-    if (as_->isActive())
-    {
-      as_->setSucceeded();
-    }
-    traj_running_ = false;
-    return;
-  }
-}
+      traj_index_++;
+    }
+
+    if (ros::Time::now() > (traj_start_ + traj_duration_))
+    {
+      ROS_INFO_STREAM("Finished executing trajectory.");
+      if (as_->isActive())
+      {
+        as_->setSucceeded();
+      }
+      traj_running_ = false;
+      return;
+    }
+  }
 void CartesianImpedanceControllerRos::cartesian_impedance_Callback(
     const cartesian_impedance_controller::CartesianImpedanceControlMode &msg)
-{
-  double trans_stf_max = 2000;
-  double trans_stf_min = 0;
-  double rot_stf_max = 500;
-  double rot_stf_min = 0;
+  {
+    double trans_stf_max = 2000;
+    double trans_stf_min = 0;
+    double rot_stf_max = 500;
+    double rot_stf_min = 0;
   base_tools.setStiffness(saturateValue(msg.cartesian_stiffness.x, trans_stf_min, trans_stf_max),
                           saturateValue(msg.cartesian_stiffness.y, trans_stf_min, trans_stf_max),
                           saturateValue(msg.cartesian_stiffness.z, trans_stf_min, trans_stf_max),
@@ -560,172 +450,173 @@
   q_d_nullspace_target_ << msg.q_d_nullspace.q1, msg.q_d_nullspace.q2, msg.q_d_nullspace.q3, msg.q_d_nullspace.q4,
       msg.q_d_nullspace.q5, msg.q_d_nullspace.q6, msg.q_d_nullspace.q7;
   base_tools.setNullspaceConfig(q_d_nullspace_target_);
-}
-
-void CartesianImpedanceControllerRos::cartesian_stiffness_Callback(const geometry_msgs::WrenchStampedConstPtr &msg)
-{
-  double trans_stf_max = 2000;
-  double trans_stf_min = 0;
-  double rot_stf_max = 500;
-  double rot_stf_min = 0;
+  }
+
+  void CartesianImpedanceControllerRos::cartesian_stiffness_Callback(const geometry_msgs::WrenchStampedConstPtr &msg)
+  {
+    double trans_stf_max = 2000;
+    double trans_stf_min = 0;
+    double rot_stf_max = 500;
+    double rot_stf_min = 0;
   base_tools.setStiffness(saturateValue(msg->wrench.force.x, trans_stf_min, trans_stf_max),
                           saturateValue(msg->wrench.force.y, trans_stf_min, trans_stf_max),
                           saturateValue(msg->wrench.force.z, trans_stf_min, trans_stf_max),
                           saturateValue(msg->wrench.torque.x, trans_stf_min, trans_stf_max),
                           saturateValue(msg->wrench.torque.y, trans_stf_min, trans_stf_max),
                           saturateValue(msg->wrench.torque.z, trans_stf_min, trans_stf_max));
-}
+  }
 
 void CartesianImpedanceControllerRos::damping_parameters_Callback(
     const cartesian_impedance_controller::CartesianImpedanceControlMode &msg)
-{
-  double dmp_max = 1;
-  double dmp_min = 0.1;
+  {
+    double dmp_max = 1;
+    double dmp_min = 0.1;
   base_tools.setDamping(saturateValue(msg.cartesian_damping.x, dmp_min, dmp_max),
                         saturateValue(msg.cartesian_damping.y, dmp_min, dmp_max),
                         saturateValue(msg.cartesian_damping.z, dmp_min, dmp_max),
                         saturateValue(msg.cartesian_damping.a, dmp_min, dmp_max),
                         saturateValue(msg.cartesian_damping.b, dmp_min, dmp_max),
                         saturateValue(msg.cartesian_damping.c, dmp_min, dmp_max), msg.nullspace_damping);
-}
-
-// Adds a wrench at the end-effector, using the world frame
-void CartesianImpedanceControllerRos::cartesian_wrench_Callback(const geometry_msgs::WrenchStampedConstPtr &msg)
-{
-  Eigen::Matrix<double, 6, 1> F;
+  }
+
+  //Adds a wrench at the end-effector, using the world frame
+  void CartesianImpedanceControllerRos::cartesian_wrench_Callback(const geometry_msgs::WrenchStampedConstPtr &msg)
+  {
+    Eigen::Matrix<double, 6, 1> F;
   F << msg->wrench.force.x, msg->wrench.force.y, msg->wrench.force.z, msg->wrench.torque.x, msg->wrench.torque.y,
       msg->wrench.torque.z;
   if (!msg->header.frame_id.empty() && msg->header.frame_id != "world")
   {
-    transform_wrench(F, msg->header.frame_id, to_frame_wrench_);
+      transform_wrench(F, msg->header.frame_id, to_frame_wrench_);
   }
   else if (msg->header.frame_id.empty())
   {
-    transform_wrench(F, from_frame_wrench_, to_frame_wrench_);
-  }
+      transform_wrench(F, from_frame_wrench_, to_frame_wrench_);
+    }
   base_tools.applyWrench(F);
-}
-
-// Transform a Cartesian wrench from "from_frame" to "to_frame". E.g. from_frame= "world" , to_frame = "bh_link_ee"
+  }
+
+  // Transform a Cartesian wrench from "from_frame" to "to_frame". E.g. from_frame= "world" , to_frame = "bh_link_ee"
 void CartesianImpedanceControllerRos::transform_wrench(Eigen::Matrix<double, 6, 1> &cartesian_wrench,
                                                        std::string from_frame, std::string to_frame)
-{
-  try
-  {
-    tf::Vector3 v_f(cartesian_wrench(0), cartesian_wrench(1), cartesian_wrench(2));
-    tf::Vector3 v_t(cartesian_wrench(3), cartesian_wrench(4), cartesian_wrench(5));
-    tf::Vector3 v_f_rot = tf::quatRotate(transform_.getRotation(), v_f);
-    tf::Vector3 v_t_rot = tf::quatRotate(transform_.getRotation(), v_t);
-    cartesian_wrench << v_f_rot[0], v_f_rot[1], v_f_rot[2], v_t_rot[0], v_t_rot[1], v_t_rot[2];
-  }
-  catch (tf::TransformException ex)
-  {
-    ROS_ERROR_THROTTLE(1, "%s", ex.what());
-  }
-}
-
-void CartesianImpedanceControllerRos::goalCallback()
-{
-  goal_ = as_->acceptNewGoal();
-  ROS_INFO("Accepted new goal");
-  trajectoryStart(goal_->trajectory);
-}
-
-void CartesianImpedanceControllerRos::preemptCallback()
-{
-  ROS_INFO("Actionserver got preempted.");
-}
-
-void CartesianImpedanceControllerRos::trajectoryCallback(const trajectory_msgs::JointTrajectoryConstPtr &msg)
-{
-  ROS_INFO("Got trajectory msg");
-  trajectoryStart(*msg);
-}
-// Dynamic reconfigure
-//--------------------------------------------------------------------------------------------------------------------------------------
+  {
+    try
+    {
+      tf::Vector3 v_f(cartesian_wrench(0), cartesian_wrench(1), cartesian_wrench(2));
+      tf::Vector3 v_t(cartesian_wrench(3), cartesian_wrench(4), cartesian_wrench(5));
+      tf::Vector3 v_f_rot = tf::quatRotate(transform_.getRotation(), v_f);
+      tf::Vector3 v_t_rot = tf::quatRotate(transform_.getRotation(), v_t);
+      cartesian_wrench << v_f_rot[0], v_f_rot[1], v_f_rot[2], v_t_rot[0], v_t_rot[1], v_t_rot[2];
+    }
+    catch (tf::TransformException ex)
+    {
+      ROS_ERROR_THROTTLE(1, "%s", ex.what());
+    }
+  }
+
+  void CartesianImpedanceControllerRos::goalCallback()
+  {
+    goal_ = as_->acceptNewGoal();
+    ROS_INFO("Accepted new goal");
+    trajectoryStart(goal_->trajectory);
+  }
+
+  void CartesianImpedanceControllerRos::preemptCallback()
+  {
+    ROS_INFO("Actionserver got preempted.");
+  }
+
+  void CartesianImpedanceControllerRos::trajectoryCallback(const trajectory_msgs::JointTrajectoryConstPtr &msg)
+  {
+    ROS_INFO("Got trajectory msg");
+    trajectoryStart(*msg);
+  }
+  //Dynamic reconfigure
+  //--------------------------------------------------------------------------------------------------------------------------------------
 void CartesianImpedanceControllerRos::dynamicConfigCallback(
     cartesian_impedance_controller::impedance_configConfig &config, uint32_t level)
-{
-  if (config.apply_stiffness)
-  {
-    double trans_stf_max = 2000;
-    double trans_stf_min = 0;
-    double rot_stf_max = 300;
-    double rot_stf_min = 0;
+  {
+    if (config.apply_stiffness)
+    {
+      double trans_stf_max = 2000;
+      double trans_stf_min = 0;
+      double rot_stf_max = 300;
+      double rot_stf_min = 0;
     base_tools.setStiffness(saturateValue(config.translation_x, trans_stf_min, trans_stf_max),
                             saturateValue(config.translation_y, trans_stf_min, trans_stf_max),
                             saturateValue(config.translation_z, trans_stf_min, trans_stf_max),
                             saturateValue(config.rotation_x, trans_stf_min, trans_stf_max),
                             saturateValue(config.rotation_y, trans_stf_min, trans_stf_max),
                             saturateValue(config.rotation_z, trans_stf_min, trans_stf_max), config.nullspace_stiffness);
-  }
-}
+    }
+  }
 
 void CartesianImpedanceControllerRos::dynamicDampingCallback(
     cartesian_impedance_controller::damping_configConfig &config, uint32_t level)
-{
-  double dmp_max = 1;
-  double dmp_min = 0.1;
-  if (config.apply_damping_factors)
-  {
+   {
+    double dmp_max = 1;
+    double dmp_min = 0.1;
+    if (config.apply_damping_factors)
+    {
     base_tools.setDamping(
         saturateValue(config.translation_x, dmp_min, dmp_max), saturateValue(config.translation_y, dmp_min, dmp_max),
         saturateValue(config.translation_z, dmp_min, dmp_max), saturateValue(config.rotation_x, dmp_min, dmp_max),
         saturateValue(config.rotation_y, dmp_min, dmp_max), saturateValue(config.rotation_z, dmp_min, dmp_max),
         config.nullspace_damping);
-  }
-}
+    }
+   }
 
 void CartesianImpedanceControllerRos::dynamicWrenchCallback(cartesian_impedance_controller::wrench_configConfig &config,
                                                             uint32_t level)
-{
-  if (config.apply_wrench)
-  {
+  {
+    if(config.apply_wrench)
+    {
     Eigen::Vector6d F;
     F << config.f_x, config.f_y, config.f_z, config.tau_x, config.tau_y, config.tau_z;
     transform_wrench(F, from_frame_wrench_, to_frame_wrench_);
     base_tools.applyWrench(F);
-  }
+    }
   else
   {
     Eigen::Vector6d F;
     F << 0., 0., 0., 0., 0., 0.;
     transform_wrench(F, from_frame_wrench_, to_frame_wrench_);
     base_tools.applyWrench(F);
-  }
-}
-
-//--------------------------------------------------------------------------------------------------------------------------------------
+    }
+   
+  }
+
+  //--------------------------------------------------------------------------------------------------------------------------------------
 void CartesianImpedanceControllerRos::equilibriumPoseCallback(const geometry_msgs::PoseStampedConstPtr &msg)
-{
-  position_d_ << msg->pose.position.x, msg->pose.position.y, msg->pose.position.z;
-  Eigen::Quaterniond last_orientation_d_target(orientation_d_);
+  {
+    position_d_ << msg->pose.position.x, msg->pose.position.y, msg->pose.position.z;
+    Eigen::Quaterniond last_orientation_d_target(orientation_d_);
   orientation_d_.coeffs() << msg->pose.orientation.x, msg->pose.orientation.y, msg->pose.orientation.z,
       msg->pose.orientation.w;
-  if (last_orientation_d_target.coeffs().dot(orientation_d_.coeffs()) < 0.0)
-  {
-    orientation_d_.coeffs() << -orientation_d_.coeffs();
-  }
+    if (last_orientation_d_target.coeffs().dot(orientation_d_.coeffs()) < 0.0)
+    {
+      orientation_d_.coeffs() << -orientation_d_.coeffs();
+    }
   base_tools.setDesiredPose(position_d_, orientation_d_);
-}
-
-void CartesianImpedanceControllerRos::publish()
-{
-  // publish commanded torques
-  if (pub_torques_.trylock())
-  {
-    for (unsigned i = 0; i < n_joints_; i++)
-    {
-      pub_torques_.msg_.data[i] = tau_J_d_[i];
-    }
-    pub_torques_.unlockAndPublish();
-  }
-  // Publish tf to the equilibrium pose
-  tf::vectorEigenToTF(position_d_, tf_pos_);
-  tf_br_transform_.setOrigin(tf_pos_);
-  tf::quaternionEigenToTF(orientation_d_, tf_rot_);
-  tf_br_transform_.setRotation(tf_rot_);
-  tf_br_.sendTransform(tf::StampedTransform(tf_br_transform_, ros::Time::now(), "world", "eq_pose"));
-}
+  }
+
+  void CartesianImpedanceControllerRos::publish()
+  {
+    // publish commanded torques
+    if (pub_torques_.trylock())
+    {
+      for (unsigned i = 0; i < n_joints_; i++)
+      {
+        pub_torques_.msg_.data[i] = tau_J_d_[i];
+      }
+      pub_torques_.unlockAndPublish();
+    }
+    // Publish tf to the equilibrium pose
+    tf::vectorEigenToTF(position_d_, tf_pos_);
+    tf_br_transform_.setOrigin(tf_pos_);
+    tf::quaternionEigenToTF(orientation_d_, tf_rot_);
+    tf_br_transform_.setRotation(tf_rot_);
+    tf_br_.sendTransform(tf::StampedTransform(tf_br_transform_, ros::Time::now(), "world", "eq_pose"));
+  }
 
 }  // namespace cartesian_impedance_controller